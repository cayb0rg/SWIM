pub mod emulation_core;
pub mod parser;
#[cfg(test)]
pub mod tests;
pub mod ui;

use emulation_core::datapath::Datapath;
use emulation_core::mips::datapath::MipsDatapath;
use emulation_core::mips::datapath::Stage;
use gloo::{console::log, dialogs::alert, file::FileList};
use js_sys::Object;
use monaco::{
    api::TextModel,
    sys::{
        editor::{
            IEditorMinimapOptions, IEditorScrollbarOptions, IMarkerData, IModelDecorationOptions,
            IModelDeltaDecoration, IStandaloneEditorConstructionOptions, ISuggestOptions,
        },
        IMarkdownString, MarkerSeverity,
    },
    yew::CodeEditor,
};
use parser::parser_assembler_main::parser;
use std::rc::Rc;
use ui::console::component::Console;
use ui::regview::component::Regview;
use wasm_bindgen::{JsCast, JsValue};
use wasm_bindgen_futures::spawn_local;
use web_sys::HtmlInputElement;
use yew::prelude::*;
use yew::{html, Html, Properties};
use yew_hooks::prelude::*;

// To load in the Fibonacci example, uncomment the CONTENT and fib_model lines
// and comment the code, language, and text_model lines. IMPORTANT:
// rename fib_model to text_model to have it work.
const CONTENT: &str = include_str!("../static/example.asm");

#[function_component(App)]
fn app() -> Html {
    // This contains the binary representation of "ori $s0, $zero, 12345", which
    // stores 12345 in register $s0.
    // let code = String::from("ori $s0, $zero, 12345\n");
    // let language = String::from("mips");
    let clipboard = use_clipboard();

    // This is the initial text model with default text contents. The
    // use_state_eq hook is created so that the component can be updated
    // when the text model changes.
    //let text_model = use_mut_ref(|| TextModel::create(&code, Some(&language), None).unwrap());
    let text_model = use_mut_ref(|| TextModel::create(CONTENT, Some("mips"), None).unwrap());

    // Setup the array that would store decorations applied to the
    // text model and initialize the options for it.
    let hover_jsarray = js_sys::Array::new();
    let hover_decor_array = use_mut_ref(js_sys::Array::new);

    // Setup the highlight stacks that would store which line
    // was executed after the execute button is pressed.
    let executed_line = js_sys::Array::new();
    let not_highlighted = js_sys::Array::new();

    // Setting up the options/parameters which
    // will highlight the previously executed line.
    // The highlight decor does not need to be changed,
    // the only parameter that will change is the range.
    let highlight_decor = use_mut_ref(monaco::sys::editor::IModelDecorationOptions::default);
    (*highlight_decor)
        .borrow_mut()
        .set_is_whole_line(true.into());
    (*highlight_decor)
        .borrow_mut()
        .set_inline_class_name("myInlineDecoration".into());

    // Output strings for the console and memory viewers.
    let parser_text_output = use_state_eq(String::new);
    let memory_text_output = use_state_eq(String::new);

    // Since we want the Datapath to be independent from all the
    // events within the app, we will create it when the app loads. This is also done
    // since the scope will be open across all events involved with it. To achieve this,
    // we use interior mutability to have the reference to the Datapath immutable, but
    // the ability to access and change its contents be mutable.
    let datapath = use_mut_ref(MipsDatapath::default);

    // This is where code is assembled and loaded into the emulation core's memory.
    let on_assemble_clicked = {
        let text_model = Rc::clone(&text_model);
        let datapath = Rc::clone(&datapath);
        let parser_text_output = parser_text_output.clone();
        let trigger = use_force_update();

        let executed_line = executed_line.clone();
        let not_highlighted = not_highlighted.clone();

        use_callback(
            move |_, text_model| {
                let mut datapath = datapath.borrow_mut();
                let text_model = text_model.borrow_mut();

                // parses through the code to assemble the binary and retrieves programinfo for error marking and mouse hover
                let (program_info, assembled) = parser(text_model.get_value());
                parser_text_output.set(program_info.console_out_post_assembly);

                let mut markers: Vec<IMarkerData> = vec![];

                // Parse output from parser and create an instance of IMarkerData for each error.
                for (line_number, line_information) in
                    program_info.monaco_line_info.iter().enumerate()
                {
                    for error in &line_information.errors {
                        let new_marker: IMarkerData = new_object().into();
                        new_marker.set_message(&error.message);
                        new_marker.set_severity(MarkerSeverity::Error);
                        new_marker.set_start_line_number((line_number + 1) as f64);
                        new_marker.set_start_column((error.start_end_columns.0 + 1) as f64);
                        new_marker.set_end_line_number((line_number + 1) as f64);
                        new_marker.set_end_column((error.start_end_columns.1 + 1) as f64);
                        markers.push(new_marker);
                    }
                }

                // Convert Vec<IMarkerData> to Javascript array
                let marker_jsarray = js_sys::Array::new();
                for marker in markers {
                    marker_jsarray.push(&marker);
                }

                monaco::sys::editor::set_model_markers(
                    text_model.as_ref(),
                    "owner",
                    &marker_jsarray,
                );
                // Acts like reset and clears the highlight
                let curr_model = text_model.as_ref();
                executed_line.pop();
                not_highlighted.set(
                    0,
                    curr_model
                        .delta_decorations(&not_highlighted, &executed_line, None)
                        .into(),
                );

                // Proceed with loading into memory and expand pseudo-instructions if there are no errors.
                if marker_jsarray.length() == 0 {
                    // Load the binary into the datapath's memory
                    match datapath.initialize(assembled) {
                        Ok(_) => (),
                        // In the case of an error, stop early.
                        Err(_) => return,
                    }
                    // log!(datapath.memory.to_string());
                    text_model.set_value(&program_info.updated_monaco_string); // Expands pseudo-instructions to their hardware counterpart.
                    datapath.registers.pc = program_info.pc_starting_point as u64;
                }

                trigger.force_update();
            },
            text_model,
        )
    };

    // This is where the code will get executed. If you execute further
    // than when the code ends, the program crashes. This is remedied via the
    // syscall instruction, which will halt the datapath. As you execute the
    // code, the previously executed line is highlighted.
    let on_execute_clicked = {
        let text_model = Rc::clone(&text_model);
        let datapath = Rc::clone(&datapath);
        let trigger = use_force_update();

        let executed_line = executed_line.clone();
        let not_highlighted = not_highlighted.clone();
        let highlight_decor = highlight_decor.clone();

        use_callback(
            move |_, _| {
                let mut datapath = datapath.borrow_mut();
                let text_model = text_model.borrow_mut();
                let highlight_decor = highlight_decor.borrow_mut();

                // Pull ProgramInfo from the parser
                let (programinfo, _) = parser(text_model.get_value());

                // Get the current line and convert it to f64
                let list_of_line_numbers = programinfo.address_to_line_number;
                let index = datapath.registers.pc as usize / 4;
                let curr_line = *list_of_line_numbers.get(index).unwrap_or(&0) as f64 + 1.0; // add one to account for the editor's line numbers

                // Setup the range
                let curr_model = text_model.as_ref();
                let curr_range = monaco::sys::Range::new(curr_line, 0.0, curr_line, 0.0);

                // element to be stored in the stack to highlight the line
                let highlight_line: monaco::sys::editor::IModelDeltaDecoration =
                    Object::new().unchecked_into();
                highlight_line.set_options(&highlight_decor);
                let range_js = curr_range
                    .dyn_into::<JsValue>()
                    .expect("Range is not found.");
                highlight_line.set_range(&monaco::sys::IRange::from(range_js));
                let highlight_js = highlight_line
                    .dyn_into::<JsValue>()
                    .expect("Highlight is not found.");

                // log!("These are the stacks before the push");
                // log!(executed_line.at(0));
                // log!(not_highlighted.at(0));

                // push the decoration onto the executed_line stack
                executed_line.push(&highlight_js);

                // it may look ugly, but it makes sense. Uncomment debug statements to see why.
                not_highlighted.set(
                    0,
                    curr_model
                        .delta_decorations(&not_highlighted, &executed_line, None)
                        .into(),
                );

                // log!("These are the stacks after the push");
                // log!(executed_line.at(0));
                // log!(not_highlighted.at(0));

                datapath.execute_instruction();

                // done with the highlight, prepare for the next one.
                executed_line.pop();

                // log!("These are the stacks after the pop");
                // log!(executed_line.at(0));
                // log!(not_highlighted.at(0));

                trigger.force_update();
            },
            (),
        )
    };

    let on_execute_stage_clicked = {
        let datapath = Rc::clone(&datapath);
        let text_model = Rc::clone(&text_model);
        let executed_line = executed_line.clone();
        let not_highlighted = not_highlighted.clone();
        let highlight_decor = highlight_decor;
        let trigger = use_force_update();

        use_callback(
            move |_, _| {
                let mut datapath = datapath.borrow_mut();
                let highlight_decor = highlight_decor.borrow_mut();
                if datapath.current_stage == Stage::InstructionDecode {
                    // highlight on InstructionDecode since syscall stops at that stage.
                    let text_model = text_model.borrow_mut();
                    let (programinfo, _) = parser(text_model.get_value());
                    let list_of_line_numbers = programinfo.address_to_line_number;
                    let index = datapath.registers.pc as usize / 4;
                    let curr_line = *list_of_line_numbers.get(index).unwrap_or(&0) as f64 + 1.0;
                    let curr_model = text_model.as_ref();
                    let curr_range = monaco::sys::Range::new(curr_line, 0.0, curr_line, 0.0);
                    let highlight_line: monaco::sys::editor::IModelDeltaDecoration =
                        Object::new().unchecked_into();
                    highlight_line.set_options(&highlight_decor);
                    let range_js = curr_range
                        .dyn_into::<JsValue>()
                        .expect("Range is not found.");
                    highlight_line.set_range(&monaco::sys::IRange::from(range_js));
                    let highlight_js = highlight_line
                        .dyn_into::<JsValue>()
                        .expect("Highlight is not found.");
                    executed_line.push(&highlight_js);
                    not_highlighted.set(
                        0,
                        curr_model
                            .delta_decorations(&not_highlighted, &executed_line, None)
                            .into(),
                    );
                    datapath.execute_stage();
                    executed_line.pop();
                } else {
                    datapath.execute_stage();
                }
                trigger.force_update();
            },
            (),
        )
    };

    // This is how we will reset the datapath.
    // This will also clear any highlight on the editor.
    let on_reset_clicked = {
        let text_model = Rc::clone(&text_model);
        let datapath = Rc::clone(&datapath);
        let trigger = use_force_update();

        let executed_line = executed_line;
        let not_highlighted = not_highlighted;

        use_callback(
            move |_, _| {
                let mut datapath = datapath.borrow_mut();
                let text_model = text_model.borrow_mut();
                let curr_model = text_model.as_ref();
                executed_line.pop();
                not_highlighted.set(
                    0,
                    curr_model
                        .delta_decorations(&not_highlighted, &executed_line, None)
                        .into(),
                );
                datapath.reset();
                trigger.force_update();
            },
            (),
        )
    };

    // Copies text to the user's clipboard
    let on_clipboard_clicked = {
        let text_model = Rc::clone(&text_model);
<<<<<<< HEAD
        let clipboard = clipboard.clone();
        use_callback(
            move |_, _| {
                let text_model = (*text_model).borrow_mut();
                //clipboard.write_text(text_model.get_value());
                clipboard.write_text("testing clipboard functionality".to_owned());
                log!(*clipboard.is_supported);
                alert("Your code is saved to the clipboard.\nPaste it onto a text file to save it.\n(Ctrl/Cmd + V)");
            },
            (),
        )
=======
        let clipboard = use_clipboard();
        Callback::from(move |_: _| {
            let text_model = text_model.borrow_mut();
            clipboard.write_text(text_model.get_value());
            alert("Your code is saved to the clipboard.\nPaste it onto a text file to save it.\n(Ctrl/Cmd + V)");
        })
>>>>>>> 81ae598c
    };

    // We'll have the Mouse Hover event running at all times.
    {
        let text_model = Rc::clone(&text_model);
        use_event_with_window("mouseover", move |_: MouseEvent| {
            let hover_jsarray = hover_jsarray.clone();
            let hover_decor_array = hover_decor_array.clone();
            let text_model = text_model.borrow_mut();
            let curr_model = text_model.as_ref();
            let (program_info, _) = parser(text_model.get_value());

            // Parse output from parser and create an instance of IModelDeltaDecoration for each line.
            for (line_number, line_information) in program_info.monaco_line_info.iter().enumerate()
            {
                let decoration: IModelDeltaDecoration = new_object().into();

                let hover_range = monaco::sys::Range::new(
                    (line_number + 1) as f64,
                    0.0,
                    (line_number + 1) as f64,
                    0.0,
                );
                let hover_range_js = hover_range
                    .dyn_into::<JsValue>()
                    .expect("Range is not found.");
                decoration.set_range(&monaco::sys::IRange::from(hover_range_js));

                let hover_opts: IModelDecorationOptions = new_object().into();
                hover_opts.set_is_whole_line(true.into());
                let hover_message: IMarkdownString = new_object().into();
                js_sys::Reflect::set(
                    &hover_message,
                    &JsValue::from_str("value"),
                    &JsValue::from_str(&line_information.mouse_hover_string),
                )
                .unwrap();
                hover_opts.set_hover_message(&hover_message);
                decoration.set_options(&hover_opts);
                let hover_js = decoration
                    .dyn_into::<JsValue>()
                    .expect("Hover is not found.");
                hover_jsarray.push(&hover_js);
            }

            // log!("This is the array after the push");
            // log!(hover_jsarray.clone());

            // properly pass the handlers onto the array
            let new_hover_decor_array =
                curr_model.delta_decorations(&hover_decor_array.borrow_mut(), &hover_jsarray, None);
            *hover_decor_array.borrow_mut() = new_hover_decor_array;

            // log!("These are the arrays after calling Delta Decorations");
            // log!(hover_jsarray.clone());
            // log!(hover_decor_array.borrow_mut().clone());

            // empty out the array that hold the decorations
            hover_jsarray.set_length(0);

            // log!("These are the arrays after calling popping the hover_jsarray");
            // log!(hover_jsarray.clone());
            // log!(hover_decor_array.borrow_mut().clone());
        });
    };

    // This is where we will have the user prompted to load in a file
    let upload_clicked_callback = use_callback(
        move |e: MouseEvent, _| {
            e.stop_propagation();
            on_upload_file_clicked();
        },
        (),
    );

    // This is the callback to get the file's contents and load it onto the Editor
    let file_picked_callback = {
        let text_model = Rc::clone(&text_model);
        use_callback(
            move |e: Event, _| {
                let text_model = text_model.borrow_mut().clone();
                let input: HtmlInputElement = e.target_unchecked_into();
                // gloo making the code readable and easy to implement
                let filelist = FileList::from(input.files().unwrap());
                let file = filelist.first().unwrap();
                let contents = gloo::file::futures::read_as_text(file);
                spawn_local(async move {
                    let contents = contents.await;

                    let contents = contents.expect("File contains invalid utf8"); // TODO: implement a file checker, will load in anything

                    text_model.set_value(&contents);
                })
            },
            (),
        )
    };

    html! {
        <>
            // button tied to the input file element, which is hidden to be more clean
            <input type="file" id="file_input" style="display: none;" accept=".txt,.asm,.mips" onchange={file_picked_callback} />
            <div style="display: flex; flex-direction: row; flex-wrap: nowrap; height: 100vh; padding: 8px; gap: 8px;">
                // Left column
                <div style="flex-basis: 70%; display: flex; flex-direction: column; align-items: stretch; min-width: 0;">
                    // Top buttons
                    <div>
                        <div class="buttons">
                            <button class="button" onclick={on_assemble_clicked}>{ "Assemble " }<i class="fa-sharp fa-solid fa-hammer"></i></button>
                            <button class="button" onclick={on_execute_clicked} disabled={datapath.borrow().is_halted()}>{ "Execute " }<i class="fa-regular fa-circle-play"></i></button>
                            <button class="button" onclick={on_execute_stage_clicked} disabled={datapath.borrow().is_halted()}> { "Execute Stage " }<i class="fa-solid fa-play"></i></button>
                            <button class="button" onclick={on_reset_clicked}>{ "Reset " }<i class="fa-solid fa-arrow-rotate-left"></i></button>
                            //<input type="button" value="Load File" onclick={upload_clicked_callback} />
                            <button class="button" onclick={upload_clicked_callback}>{"Upload File "}<i class="fa-sharp fa-solid fa-upload"></i></button>
                            //<input type="button" value="Save to Clipboard" onclick={on_clipboard_clicked} />
                            <button class="button" onclick={on_clipboard_clicked}>{"Copy to Clipboard "}<i class="fa-regular fa-copy"></i></button>
                        </div>
                    </div>

                    // Editor
                    <div style="flex-grow: 1; min-height: 4em;">
                        <SwimEditor text_model={text_model.borrow().clone()} />
                    </div>

                    // Console
                    <Console parsermsg={(*parser_text_output).clone()} datapath={(*datapath.borrow()).clone()}
                    memorymsg={(*memory_text_output).clone()}/>
                </div>

                // Right column
<<<<<<< HEAD
                <Regview gp={(*datapath).borrow().registers} fp={(*datapath).borrow().coprocessor.fpr}/>
                <p>{ format!("Current text: {:?}", *clipboard.text) }</p>
                <p>{ format!("Copied: {:?}", *clipboard.copied) }</p>
                <p>{ format!("Is supported: {:?}", *clipboard.is_supported) }</p>
=======
                <Regview gp={datapath.borrow().registers} fp={datapath.borrow().coprocessor.fpr}/>
>>>>>>> 81ae598c
            </div>
        </>
    }
}

/// Creates a new `JsValue`.
fn new_object() -> JsValue {
    js_sys::Object::new().into()
}

/**********************  Editor Component **********************/

#[derive(PartialEq, Properties)]
pub struct SwimEditorProps {
    pub text_model: TextModel,
}

fn get_options() -> IStandaloneEditorConstructionOptions {
    let options = IStandaloneEditorConstructionOptions::default();
    options.set_theme("vs-dark".into());
    options.set_language("mips".into());
    options.set_scroll_beyond_last_line(false.into());
    options.set_automatic_layout(true.into());

    let minimap = IEditorMinimapOptions::default();
    minimap.set_enabled(false.into());
    options.set_minimap(Some(&minimap));

    let scrollbar = IEditorScrollbarOptions::default();
    scrollbar.set_always_consume_mouse_wheel(false.into());
    options.set_scrollbar(Some(&scrollbar));

    let suggest = ISuggestOptions::default();
    suggest.set_show_keywords(false.into());
    suggest.set_show_variables(false.into());
    suggest.set_show_icons(false.into());
    suggest.set_show_words(false.into());
    suggest.set_filter_graceful(false.into());
    options.set_suggest(Some(&suggest));

    options
}

#[function_component]
pub fn SwimEditor(props: &SwimEditorProps) -> Html {
    html! {
        <CodeEditor classes={"editor"} options={get_options()} model={props.text_model.clone()} />
    }
}

/**********************  "Console" Component **********************/
#[derive(PartialEq, Properties)]
pub struct Consoleprops {
    pub parsermsg: String,
}

/**********************  File I/O Function ***********************/
pub fn on_upload_file_clicked() {
    // log!("Upload clicked!");

    let window = web_sys::window().expect("should have a window in this context");
    let document = window.document().expect("window should have a document");

    let file_input_elem = document
        .get_element_by_id("file_input")
        .expect("File input element with id \"file_input\" should exist.");

    let file_input_elem = file_input_elem
        .dyn_into::<HtmlInputElement>()
        .expect("Element should be an HtmlInputElement");

    // log!("Before click");
    // workaround for https://github.com/yewstack/yew/pull/3037 since it's not in 0.20
    spawn_local(async move {
        file_input_elem.click();
    });
    // log!("After click");
}

fn main() {
    yew::Renderer::<App>::new().render();
}<|MERGE_RESOLUTION|>--- conflicted
+++ resolved
@@ -318,7 +318,6 @@
     // Copies text to the user's clipboard
     let on_clipboard_clicked = {
         let text_model = Rc::clone(&text_model);
-<<<<<<< HEAD
         let clipboard = clipboard.clone();
         use_callback(
             move |_, _| {
@@ -330,14 +329,6 @@
             },
             (),
         )
-=======
-        let clipboard = use_clipboard();
-        Callback::from(move |_: _| {
-            let text_model = text_model.borrow_mut();
-            clipboard.write_text(text_model.get_value());
-            alert("Your code is saved to the clipboard.\nPaste it onto a text file to save it.\n(Ctrl/Cmd + V)");
-        })
->>>>>>> 81ae598c
     };
 
     // We'll have the Mouse Hover event running at all times.
@@ -468,14 +459,10 @@
                 </div>
 
                 // Right column
-<<<<<<< HEAD
                 <Regview gp={(*datapath).borrow().registers} fp={(*datapath).borrow().coprocessor.fpr}/>
                 <p>{ format!("Current text: {:?}", *clipboard.text) }</p>
                 <p>{ format!("Copied: {:?}", *clipboard.copied) }</p>
                 <p>{ format!("Is supported: {:?}", *clipboard.is_supported) }</p>
-=======
-                <Regview gp={datapath.borrow().registers} fp={datapath.borrow().coprocessor.fpr}/>
->>>>>>> 81ae598c
             </div>
         </>
     }
