use gloo::{dialogs::alert, file::FileList};
use log::debug;
// use monaco::sys::editor::IModelContentChangedEvent;
use gloo_console::log;
use js_sys::Object;
use log::Level;
use monaco::{
    api::TextModel,
    sys::{editor::IMarkerData, MarkerSeverity},
};
use std::rc::Rc;
use swim::agent::datapath_communicator::DatapathCommunicator;
use swim::agent::datapath_reducer::DatapathReducer;
use swim::agent::EmulationCoreAgent;
use swim::emulation_core::mips::datapath::Stage;
use swim::parser::parser_assembler_main::parser;
use swim::parser::parser_structs_and_enums::ProgramInfo;
use swim::ui::footer::component::Footer;
use swim::ui::regview::component::Regview;
use swim::ui::swim_editor::component::SwimEditor;
use swim::{
    emulation_core::{architectures::AvailableDatapaths, mips::instruction::get_string_version},
    ui::{
        footer::component::FooterTabState,
        hex_editor::component::{parse_hexdump, UpdatedLine},
        swim_editor::component::EditorTabState,
    },
};
use wasm_bindgen::{JsCast, JsValue};
use wasm_bindgen_futures::spawn_local;
use web_sys::HtmlInputElement;
use yew::prelude::*;
use yew::{html, Html, Properties};

use yew_agent::Spawnable;
use yew_hooks::prelude::*;

// To load in the Fibonacci example, uncomment the CONTENT and fib_model lines
// and comment the code, language, and text_model lines. IMPORTANT:
// rename fib_model to text_model to have it work.
const CONTENT: &str = include_str!("../../static/assembly_examples/floating_point.asm");

#[derive(Properties, Clone, PartialEq)]
struct AppProps {
    communicator: &'static DatapathCommunicator,
}

#[function_component(App)]
fn app(props: &AppProps) -> Html {
    // This contains the binary representation of "ori $s0, $zero, 12345", which
    // stores 12345 in register $s0.
    // let code = String::from("ori $s0, $zero, 12345\n");
    // let language = String::from("mips");

    // This is the initial text model with default text contents. The
    // use_state_eq hook is created so that the component can be updated
    // when the text model changes.
    //let text_model = use_mut_ref(|| TextModel::create(&code, Some(&language), None).unwrap());
    let text_model = use_state_eq(|| TextModel::create(CONTENT, Some("mips"), None).unwrap());

    // Store the currently executed line in code editor and hex editor
    let editor_curr_line = use_state_eq(|| 0.0);
    let memory_curr_instr = use_state_eq(|| 0);

    // Output strings for the console and memory viewers.
    let parser_text_output = use_state_eq(String::new);
    let memory_text_output = use_state_eq(String::new);
    let pc_limit = use_state(|| 0);

    // Input strings from the code editor
    let lines_content = use_mut_ref(Vec::<String>::new);

    let program_info_ref = use_mut_ref(ProgramInfo::default);
    let binary_ref = use_mut_ref(Vec::<u32>::new);

    let memory_text_model =
        use_state_eq(|| TextModel::create(&memory_text_output, Some("ini"), None).unwrap());

    // Show input
    let show_input = use_state_eq(bool::default);
    show_input.set(true);
    let command = use_state_eq(|| String::from("(Test) Enter a string"));

    // Store the currently selected tabs in windows
    let console_active_tab = use_state_eq(FooterTabState::default);
    let editor_active_tab = use_state_eq(EditorTabState::default);

    let datapath_state = use_reducer(DatapathReducer::default);

    // Start listening for messages from the communicator. This effectively links the worker thread to the main thread
    // and will force updates whenever its internal state changes.
    {
        let dispatcher = datapath_state.dispatcher();
        use_effect_with_deps(
            move |communicator| {
                spawn_local(communicator.listen_for_updates(dispatcher));
            },
            props.communicator,
        );
    }

    // This is where code is assembled and loaded into the emulation core's memory.
    let on_assemble_clicked = {
        // props.communicator.send_test_message(1); // Test message, remove later.
        // let communicator = props.communicator;
        let text_model = text_model.clone();
        let memory_text_model = memory_text_model.clone();
        let memory_curr_instr = memory_curr_instr.clone();
        let datapath_state = datapath_state.clone();
        let parser_text_output = parser_text_output.clone();
        let trigger = use_force_update();
        let editor_curr_line = editor_curr_line.clone();
        let communicator = props.communicator;

        // Clone the value before moving it into the closure
        let pc_limit = pc_limit.clone();
        let program_info_ref = Rc::clone(&program_info_ref);
        let binary_ref = Rc::clone(&binary_ref);

        use_callback(
            move |_, (text_model, editor_curr_line, memory_curr_instr, datapath_state)| {
                let text_model = text_model.clone();
                let memory_text_model = memory_text_model.clone();
                // parses through the code to assemble the binary and retrieves programinfo for error marking and mouse hover
                let (program_info, assembled) = parser(text_model.get_value());
                *program_info_ref.borrow_mut() = program_info.clone();
                *binary_ref.borrow_mut() = assembled.clone();
                pc_limit.set(assembled.len() * 4);
                parser_text_output.set(program_info.console_out_post_assembly);

                let mut markers: Vec<IMarkerData> = vec![];

                // Parse output from parser and create an instance of IMarkerData for each error.
                for (line_number, line_information) in
                    program_info.monaco_line_info.iter().enumerate()
                {
                    for error in &line_information.errors {
                        let new_marker: IMarkerData = new_object().into();
                        new_marker.set_message(&error.message);
                        new_marker.set_severity(MarkerSeverity::Error);
                        new_marker.set_start_line_number((line_number + 1) as f64);
                        new_marker.set_start_column((error.start_end_columns.0 + 1) as f64);
                        new_marker.set_end_line_number((line_number + 1) as f64);
                        new_marker.set_end_column((error.start_end_columns.1 + 1) as f64);
                        markers.push(new_marker);
                    }
                }

                // Convert Vec<IMarkerData> to Javascript array
                let marker_jsarray = js_sys::Array::new();
                for marker in markers {
                    marker_jsarray.push(&marker);
                }

                monaco::sys::editor::set_model_markers(
                    text_model.as_ref(),
                    "owner",
                    &marker_jsarray,
                );

                // Reset highlighted line to 0
                editor_curr_line.set(0.0);

                // Proceed with loading into memory and expand pseudo-instructions if there are no errors.
                if marker_jsarray.length() == 0 {
                    // Send the binary over to the emulation core thread
                    communicator.initialize(program_info.pc_starting_point, assembled);
                    memory_curr_instr.set(datapath_state.mips.registers.pc);
                    text_model.set_value(&program_info.updated_monaco_string); // Expands pseudo-instructions to their hardware counterpart.
                    let hexdump = &datapath_state.mips.memory.generate_formatted_hex();
                    memory_text_model.set_value(hexdump);
                }

                trigger.force_update();
            },
            (
                text_model,
                editor_curr_line,
                memory_curr_instr,
                datapath_state,
            ),
        )
    };

    log!("Re-rendered!");

    // This is where the code will get executed. If you execute further
    // than when the code ends, the program crashes. This is remedied via the
    // syscall instruction, which will halt the datapath. As you execute the
    // code, the previously executed line is highlighted.
    let on_execute_clicked = {
        let datapath_state = datapath_state.clone();
        let program_info_ref = Rc::clone(&program_info_ref);

        // Code editor
        let editor_curr_line = editor_curr_line.clone();
        let memory_curr_instr = memory_curr_instr.clone();

        // Hex editor
        let memory_text_model = memory_text_model.clone();

        let trigger = use_force_update();
        let communicator = props.communicator;

        use_callback(
            move |_, (editor_curr_line, memory_curr_instr, datapath_state)| {
                let memory_text_model = memory_text_model.clone();

                // Get the current line and convert it to f64
                let programinfo = Rc::clone(&program_info_ref);
                let programinfo = programinfo.borrow().clone();
                let list_of_line_numbers = programinfo.address_to_line_number;
                let index = datapath_state.mips.registers.pc as usize / 4;
                editor_curr_line.set(*list_of_line_numbers.get(index).unwrap_or(&0) as f64 + 1.0); // add one to account for the editor's line numbers
                memory_curr_instr.set(datapath_state.mips.registers.pc);

                // Execute instruction
                communicator.execute_instruction();

                // Update memory
                let hexdump = &datapath_state.mips.memory.generate_formatted_hex();

                memory_text_model.set_value(hexdump);

                trigger.force_update();
            },
            (editor_curr_line, memory_curr_instr, datapath_state),
        )
    };

    let on_execute_stage_clicked = {
        let datapath_state = datapath_state.clone();
        let program_info_ref = Rc::clone(&program_info_ref);
        let communicator = props.communicator;

        // Code editor
        let editor_curr_line = editor_curr_line.clone();

        // Hex editor
        let memory_text_model = memory_text_model.clone();
        let memory_curr_instr = memory_curr_instr.clone();

        let trigger = use_force_update();

        use_callback(
            move |_, (editor_curr_line, memory_curr_instr, datapath_state)| {
                let memory_text_model = memory_text_model.clone();

                if datapath_state.mips.current_stage == Stage::InstructionDecode {
                    // highlight on InstructionDecode since syscall stops at that stage.
                    let programinfo = Rc::clone(&program_info_ref);
                    let programinfo = programinfo.borrow().clone();
                    let list_of_line_numbers = programinfo.address_to_line_number;
                    let index = datapath_state.mips.registers.pc as usize / 4;
                    editor_curr_line
                        .set(*list_of_line_numbers.get(index).unwrap_or(&0) as f64 + 1.0);
                    memory_curr_instr.set(datapath_state.mips.registers.pc);
                    communicator.execute_stage();
                } else {
                    communicator.execute_stage();
                }

                // Update memory
                let hexdump = &datapath_state.mips.memory.generate_formatted_hex();

                memory_text_model.set_value(hexdump);

                trigger.force_update();
            },
            (editor_curr_line, memory_curr_instr, datapath_state),
        )
    };

    let on_memory_clicked = {
        let program_info_ref = Rc::clone(&program_info_ref);

        // Code editor
        let text_model = text_model.clone();

        // Hex editor
        let memory_text_model = memory_text_model.clone();

        let trigger = use_force_update();
        let communicator = props.communicator;
        let datapath_state = datapath_state.clone();

        use_callback(
            move |_, datapath_state| {
                let text_model = text_model.clone();

                let program_info_ref = Rc::clone(&program_info_ref);

                // Update memory
                let memory_text_model = memory_text_model.clone();

                let current_memory_text_model_value = memory_text_model.get_value();

                match parse_hexdump(&current_memory_text_model_value) {
                    Ok(instructions) => {
                        let mut changed_lines: Vec<UpdatedLine> = vec![];
                        for (i, data) in instructions.iter().enumerate() {
                            let address = i as u64;
                            // change string version based on architecture
                            let string_version = match datapath_state.current_architecture {
                                AvailableDatapaths::MIPS => match get_string_version(*data) {
                                    Ok(string) => string,
                                    Err(string) => string,
                                },
                                AvailableDatapaths::RISCV => String::from(""),
                            };

                            let curr_word = match datapath_state.mips.memory.load_word(address * 4)
                            {
                                Ok(data) => data,
                                Err(e) => {
                                    debug!("{:?}", e);
                                    0
                                }
                            };
                            if curr_word != *data {
                                changed_lines.push(UpdatedLine::new(string_version, i));

                                communicator.set_memory(address * 4, *data);
                            }
                        }
                        // Memory updated successfully
                        let program_info = program_info_ref.borrow().clone();
                        let mut lines_beyond_counter = program_info.address_to_line_number.len();
                        let mut curr_value = text_model.get_value();
                        let mut add_new_lines = false;
                        for line in changed_lines {
                            // Check if we're updating or appending instruction
                            if line.line_number < program_info.address_to_line_number.len() {
                                let updated_line =
                                    program_info.address_to_line_number[line.line_number] as f64
                                        + 1.0;
                                let curr_model = text_model.as_ref();

                                // Get the current line's contents in the code editor
                                let line_to_replace = curr_model.get_line_content(updated_line);
                                // Create the range to replace
                                let mut start_line_column = 0.0;
                                let end_line_column = line_to_replace.len() as f64 + 2.0;
                                for (i, c) in line_to_replace.chars().enumerate() {
                                    if c.is_alphanumeric() {
                                        start_line_column = i as f64 + 1.0;
                                        break;
                                    }
                                }
                                let edit_range = monaco::sys::Range::new(
                                    updated_line,
                                    start_line_column,
                                    updated_line,
                                    end_line_column,
                                );
                                let before_cursor_state = monaco::sys::Selection::new(
                                    updated_line,
                                    start_line_column,
                                    updated_line,
                                    end_line_column,
                                );
                                // Create the edit operation using the range and new text
                                let edit_operations: monaco::sys::editor::IIdentifiedSingleEditOperation = Object::new().unchecked_into();
                                edit_operations.set_range(&edit_range);
                                edit_operations.set_text(Some(&line.text));
                                // Append it to JavaScript Array
                                let edit_operations_array = js_sys::Array::new();
                                edit_operations_array.push(&edit_operations);
                                let before_cursor_state_array = js_sys::Array::new();
                                before_cursor_state_array.push(&before_cursor_state);
                                // Do the edit!
                                curr_model.push_edit_operations(
                                    &before_cursor_state_array,
                                    &edit_operations_array,
                                    None,
                                );
                            } else if line.line_number == lines_beyond_counter {
                                // Append instruction
                                if !add_new_lines {
                                    // If we've added new lines already,
                                    // start adding new lines by getting a copy of the current text model to append to
                                    add_new_lines = true;
                                    curr_value = text_model.get_value();
                                }
                                curr_value.push('\n');
                                curr_value.push_str(&line.text);
                                lines_beyond_counter += 1;
                            }
                        }
                        if add_new_lines {
                            text_model.set_value(&curr_value);
                        }
                    }
                    Err(err) => {
                        debug!("Error updating memory: {}", err)
                    }
                }

                // Update the parsed info for text and data segment views
                let (program_info, _) = parser(text_model.get_value());
                *program_info_ref.borrow_mut() = program_info;

                trigger.force_update();
            },
            datapath_state,
        )
    };

    // This is how we will reset the datapath.
    // This will also clear any highlight on the editor.
    let on_reset_clicked = {
        let datapath_state = datapath_state.clone();
        let trigger = use_force_update();
        let parser_text_output = parser_text_output.clone();
        let communicator = props.communicator;

        // Code editor
        let parser_text_output = parser_text_output;
        let editor_curr_line = editor_curr_line.clone();

        // Hex editor
        let memory_text_model = memory_text_model.clone();
        let memory_curr_instr = memory_curr_instr.clone();

        use_callback(
            move |_, (editor_curr_line, datapath_state)| {
                // Set highlighted line to 0
                editor_curr_line.set(0.0);
                memory_curr_instr.set(datapath_state.mips.registers.pc);

                parser_text_output.set("".to_string());
                communicator.reset();

                // Clear hex editor content
                let memory_text_model = memory_text_model.clone();

                memory_text_model.set_value("");

                communicator.reset();
                trigger.force_update();
            },
            (editor_curr_line, datapath_state),
        )
    };

    // Copies text to the user's clipboard
    let on_clipboard_clicked = {
        let text_model = text_model.clone();
        let clipboard = use_clipboard();
        Callback::from(move |_: _| {
            let text_model = text_model.clone();
            clipboard.write_text(text_model.get_value());
            alert("Your code is saved to the clipboard.\nPaste it onto a text file to save it.\n(Ctrl/Cmd + V)");
        })
    };

    // This is where we will have the user prompted to load in a file
    let upload_clicked_callback = use_callback(
        move |e: MouseEvent, _| {
            e.stop_propagation();
            on_upload_file_clicked();
        },
        (),
    );

    // This is the callback to get the file's contents and load it onto the Editor
    let file_picked_callback = {
        let text_model = text_model.clone();
        use_callback(
            move |e: Event, _| {
                let text_model = text_model.clone();
                let input: HtmlInputElement = e.target_unchecked_into();
                // gloo making the code readable and easy to implement
                let filelist = FileList::from(input.files().unwrap());
                let file = filelist.first().unwrap();
                let contents = gloo::file::futures::read_as_text(file);
                spawn_local(async move {
                    let contents = contents.await;

                    let contents = contents.expect("File contains invalid utf8"); // TODO: implement a file checker, will load in anything

                    text_model.set_value(&contents);
                })
            },
            (),
        )
    };

    html! {
        <>
            // button tied to the input file element, which is hidden to be more clean
            <input type="file" id="file_input" style="display: none;" accept=".txt,.asm,.mips" onchange={file_picked_callback} />
            <div style="display: flex; flex-direction: row; flex-wrap: nowrap; height: 100vh; padding: 8px; gap: 8px;">
                // Left column
                <div style="flex-basis: 70%; display: flex; flex-direction: column; align-items: stretch; min-width: 0;">
                    // Top buttons
                    <div>
                        <div class="buttons">
                            <button class="button" onclick={on_assemble_clicked}>{ "Assemble " }<i class="fa-sharp fa-solid fa-hammer"></i></button>
                            <button class="button" onclick={on_execute_clicked} disabled={false}>{ "Execute " }<i class="fa-regular fa-circle-play"></i></button>
                            <button class="button" onclick={on_execute_stage_clicked} disabled={false}> { "Execute Stage " }<i class="fa-solid fa-play"></i></button>
                            <button class="button" onclick={on_reset_clicked}>{ "Reset " }<i class="fa-solid fa-arrow-rotate-left"></i></button>
                            //<input type="button" value="Load File" onclick={upload_clicked_callback} />
                            <button class="button" onclick={upload_clicked_callback}>{"Upload File "}<i class="fa-sharp fa-solid fa-upload"></i></button>
                            //<input type="button" value="Save to Clipboard" onclick={on_clipboard_clicked} />
                            <button class="button" onclick={on_clipboard_clicked}>{"Copy to Clipboard "}<i class="fa-regular fa-copy"></i></button>
                            <button class="button" onclick={on_memory_clicked}>{"Update Memory"}</button>
                        </div>
                    </div>

                    // Editor
                    <div class="code">
                        <SwimEditor text_model={text_model} lines_content={lines_content} program_info={program_info_ref.borrow().clone()} pc_limit={*pc_limit} binary={binary_ref.borrow().clone()} memory_curr_instr={memory_curr_instr.clone()} editor_curr_line={editor_curr_line.clone()} editor_active_tab={editor_active_tab.clone()} console_active_tab={console_active_tab.clone()} pc={datapath_state.mips.registers.pc}/>
                    </div>

                    // Console
                    <Footer parsermsg={(*parser_text_output).clone()} datapath_state={datapath_state.clone()} memory_text_model={memory_text_model} memory_curr_instr={memory_curr_instr.clone()} active_tab={console_active_tab.clone()} communicator={props.communicator} show_input={show_input.clone()} command={command.clone()}/>
                </div>

                // Right column
<<<<<<< HEAD
                <Regview gp={datapath_state.mips.registers} fp={datapath_state.mips.coprocessor.registers} pc_limit={*pc_limit} communicator={props.communicator}/>
=======
                <Regview gp={datapath_state.mips.registers} fp={datapath_state.mips.coprocessor_registers} pc_limit={*pc_limit} communicator={props.communicator}/>
>>>>>>> 701253e2
            </div>
        </>
    }
}

/// Creates a new `JsValue`.
fn new_object() -> JsValue {
    js_sys::Object::new().into()
}

/**********************  File I/O Function ***********************/
pub fn on_upload_file_clicked() {
    // log!("Upload clicked!");

    let window = web_sys::window().expect("should have a window in this context");
    let document = window.document().expect("window should have a document");

    let file_input_elem = document
        .get_element_by_id("file_input")
        .expect("File input element with id \"file_input\" should exist.");

    let file_input_elem = file_input_elem
        .dyn_into::<HtmlInputElement>()
        .expect("Element should be an HtmlInputElement");

    // log!("Before click");
    // workaround for https://github.com/yewstack/yew/pull/3037 since it's not in 0.20
    spawn_local(async move {
        file_input_elem.click();
    });
    // log!("After click");
}

fn main() {
    console_log::init_with_level(Level::Debug).unwrap();
    // Initialize and leak the communicator to ensure that the thread spawns immediately and the bridge to it lives
    // for the remainder of the program.
    let bridge = EmulationCoreAgent::spawner().spawn("./worker.js");
    let communicator = Box::new(DatapathCommunicator::new(bridge));
    yew::Renderer::<App>::with_props(AppProps {
        communicator: Box::leak(communicator),
    })
    .render();
}<|MERGE_RESOLUTION|>--- conflicted
+++ resolved
@@ -518,11 +518,7 @@
                 </div>
 
                 // Right column
-<<<<<<< HEAD
-                <Regview gp={datapath_state.mips.registers} fp={datapath_state.mips.coprocessor.registers} pc_limit={*pc_limit} communicator={props.communicator}/>
-=======
                 <Regview gp={datapath_state.mips.registers} fp={datapath_state.mips.coprocessor_registers} pc_limit={*pc_limit} communicator={props.communicator}/>
->>>>>>> 701253e2
             </div>
         </>
     }
