use gloo::{dialogs::alert, file::FileList};
<<<<<<< HEAD
use log::debug;
use js_sys::Object;
// use monaco::sys::editor::IModelContentChangedEvent;
=======
>>>>>>> 39ac4657
use gloo_console::log;
use js_sys::Object;
use monaco::{
    api::TextModel,
    sys::{
        editor::{
            IMarkerData,
            IModelDecorationOptions,
            IModelDeltaDecoration,
        },
        IMarkdownString, MarkerSeverity,
    }
};
use swim::{parser::parser_assembler_main::parser, ui::{console::component::TabState, swim_editor::component::EditorTabState}};
use swim::parser::parser_structs_and_enums::ProgramInfo;
use std::rc::Rc;
use swim::agent::datapath_communicator::DatapathCommunicator;
use swim::agent::EmulationCoreAgent;
use swim::emulation_core::datapath::Datapath;
use swim::emulation_core::mips::datapath::MipsDatapath;
use swim::emulation_core::mips::datapath::Stage;
use swim::ui::console::component::Console;
use swim::ui::regview::component::Regview;
use swim::ui::swim_editor::component::SwimEditor;
use wasm_bindgen::{JsCast, JsValue};
use wasm_bindgen_futures::spawn_local;
use web_sys::HtmlInputElement;
use yew::prelude::*;
use yew::{html, Html, Properties};
use log::Level;

use yew_agent::Spawnable;
use yew_hooks::prelude::*;

// To load in the Fibonacci example, uncomment the CONTENT and fib_model lines
// and comment the code, language, and text_model lines. IMPORTANT:
// rename fib_model to text_model to have it work.
const CONTENT: &str = include_str!("../../static/assembly_examples/fibonacci.asm");

#[derive(Properties, Clone, PartialEq)]
struct AppProps {
    communicator: &'static DatapathCommunicator,
}

#[function_component(App)]
fn app(props: &AppProps) -> Html {
    // This contains the binary representation of "ori $s0, $zero, 12345", which
    // stores 12345 in register $s0.
    // let code = String::from("ori $s0, $zero, 12345\n");
    // let language = String::from("mips");

    // This is the initial text model with default text contents. The
    // use_state_eq hook is created so that the component can be updated
    // when the text model changes.
    //let text_model = use_mut_ref(|| TextModel::create(&code, Some(&language), None).unwrap());
    let text_model = use_state_eq(|| TextModel::create(CONTENT, Some("mips"), None).unwrap());

    // Setup the array that would store decorations applied to the
    // text model and initialize the options for it.
    let hover_jsarray = js_sys::Array::new();
    let hover_decor_array = use_mut_ref(js_sys::Array::new);

    // Store the currently executed line in code editor and hex editor
    let editor_curr_line = use_state_eq(|| 0.0);
    let memory_curr_line = use_state_eq(|| 0.0);

    // Output strings for the console and memory viewers.
    let parser_text_output = use_state_eq(String::new);
    let memory_text_output = use_state_eq(String::new);
    let pc_limit = use_state(|| 0);

    // Input strings from the code editor
    let lines_content = use_mut_ref(Vec::<String>::new);

    let program_info_ref = use_mut_ref(ProgramInfo::default);
    let binary_ref = use_mut_ref(Vec::<u32>::new);

    // let last_memory_text_model = use_mut_ref(|| TextModel::create(&memory_text_output, Some("ini"), None).unwrap());
    // let memory_text_model = use_mut_ref(|| TextModel::create(&memory_text_output, Some("ini"), None).unwrap());
    let last_memory_text_model = use_state_eq(|| TextModel::create(&memory_text_output, Some("ini"), None).unwrap());
    let memory_text_model = use_state_eq(|| TextModel::create(&memory_text_output, Some("ini"), None).unwrap());

    // Store the currently selected tabs in windows
    let console_active_tab = use_state_eq(TabState::default);
    let editor_active_tab = use_state_eq(EditorTabState::default);

    // Since we want the Datapath to be independent from all the
    // events within the app, we will create it when the app loads. This is also done
    // since the scope will be open across all events involved with it. To achieve this,
    // we use interior mutability to have the reference to the Datapath immutable, but
    // the ability to access and change its contents be mutable.
    let datapath = use_mut_ref(MipsDatapath::default);

    // Start listening for messages from the communicator. This effectively links the worker thread to the main thread
    // and will force updates whenever its internal state changes.
    {
        let trigger = use_force_update();
        use_effect_with_deps(
            move |communicator| {
                spawn_local(communicator.listen_for_updates(trigger));
            },
            props.communicator,
        );
    }

    // This is where code is assembled and loaded into the emulation core's memory.
    let on_assemble_clicked = {
<<<<<<< HEAD
        // props.communicator.send_test_message(1); // Test message, remove later.
        let communicator = props.communicator;
        // let text_model = Rc::clone(&text_model);
        let text_model = text_model.clone();
        // let memory_text_model = Rc::clone(&memory_text_model);
        let memory_text_model = memory_text_model.clone();
        // let last_memory_text_model = Rc::clone(&last_memory_text_model);
        let last_memory_text_model = last_memory_text_model.clone();
=======
        let text_model = Rc::clone(&text_model);
>>>>>>> 39ac4657
        let datapath = Rc::clone(&datapath);
        let parser_text_output = parser_text_output.clone();
        let editor_curr_line = editor_curr_line.clone();

        // Clone the value before moving it into the closure
        let pc_limit = pc_limit.clone();
        let program_info_ref = Rc::clone(&program_info_ref);
        let binary_ref = Rc::clone(&binary_ref);

        use_callback(
<<<<<<< HEAD
            move |_, (text_model, editor_curr_line)| {
                communicator.send_test_message(); // Test message, remove later.
=======
            move |_, text_model| {
>>>>>>> 39ac4657
                let mut datapath = datapath.borrow_mut();
                let text_model = text_model.clone();
                let memory_text_model = memory_text_model.clone();
                // parses through the code to assemble the binary and retrieves programinfo for error marking and mouse hover
                let (program_info, assembled) = parser(text_model.get_value());
                *program_info_ref.borrow_mut() = program_info.clone();
                *binary_ref.borrow_mut() = assembled.clone();
                pc_limit.set(assembled.len() * 4);
                parser_text_output.set(program_info.console_out_post_assembly);
                let last_memory_text_model = last_memory_text_model.clone();

                let mut markers: Vec<IMarkerData> = vec![];

                // Parse output from parser and create an instance of IMarkerData for each error.
                for (line_number, line_information) in
                    program_info.monaco_line_info.iter().enumerate()
                {
                    for error in &line_information.errors {
                        let new_marker: IMarkerData = new_object().into();
                        new_marker.set_message(&error.message);
                        new_marker.set_severity(MarkerSeverity::Error);
                        new_marker.set_start_line_number((line_number + 1) as f64);
                        new_marker.set_start_column((error.start_end_columns.0 + 1) as f64);
                        new_marker.set_end_line_number((line_number + 1) as f64);
                        new_marker.set_end_column((error.start_end_columns.1 + 1) as f64);
                        markers.push(new_marker);
                    }
                }

                // Convert Vec<IMarkerData> to Javascript array
                let marker_jsarray = js_sys::Array::new();
                for marker in markers {
                    marker_jsarray.push(&marker);
                }

                monaco::sys::editor::set_model_markers(
                    text_model.as_ref(),
                    "owner",
                    &marker_jsarray,
                );

                // Reset highlighted line to 0
                editor_curr_line.set(0.0);

                // Proceed with loading into memory and expand pseudo-instructions if there are no errors.
                if marker_jsarray.length() == 0 {
                    // Load the binary into the datapath's memory
                    match datapath.initialize(assembled) {
                        Ok(_) => (),
                        Err(msg) => {
                            // In the case of an error, note this and stop early.
                            parser_text_output.set(format!("This program failed to load into the datapath. Message returned by datapath: {msg}"));
                        }
                    }
                    // log!(datapath.memory.to_string());
                    text_model.set_value(&program_info.updated_monaco_string); // Expands pseudo-instructions to their hardware counterpart.
                    let hexdump = &datapath.memory.generate_formatted_hex();
                    memory_text_model.set_value(hexdump);
                    last_memory_text_model.set_value(hexdump);
                    datapath.registers.pc = program_info.pc_starting_point as u64;
                }
            },
            (text_model, editor_curr_line),
        )
    };

    log!("Re-rendered!");

    // This is where the code will get executed. If you execute further
    // than when the code ends, the program crashes. This is remedied via the
    // syscall instruction, which will halt the datapath. As you execute the
    // code, the previously executed line is highlighted.
    let on_execute_clicked = {
        let datapath = Rc::clone(&datapath);

        // Code editor
        // let text_model = Rc::clone(&text_model);
        let text_model = text_model.clone();
        let editor_curr_line = editor_curr_line.clone();

        // Hex editor
        // let memory_text_model = Rc::clone(&memory_text_model);
        let memory_text_model = memory_text_model.clone();
        // let last_memory_text_model = Rc::clone(&last_memory_text_model);
        let last_memory_text_model = last_memory_text_model.clone();

        use_callback(
            move |_, editor_curr_line| {
                let mut datapath = datapath.borrow_mut();
                let text_model = text_model.clone();
                // let memory_text_model = Rc::clone(&memory_text_model);
                let memory_text_model = memory_text_model.clone();
                // let last_memory_text_model = Rc::clone(&last_memory_text_model);
                let last_memory_text_model = last_memory_text_model.clone();
                // let mut editor_curr_line = editor_curr_line.borrow_mut();

                // Pull ProgramInfo from the parser
                let (programinfo, _) = parser(text_model.get_value());

                // Get the current line and convert it to f64
                let list_of_line_numbers = programinfo.address_to_line_number;
                let index = datapath.registers.pc as usize / 4;
                editor_curr_line.set(*list_of_line_numbers.get(index).unwrap_or(&0) as f64 + 1.0); // add one to account for the editor's line numbers

                // Execute instruction
                datapath.execute_instruction();

                // Update memory
                let hexdump = &datapath.memory.generate_formatted_hex();

                memory_text_model.set_value(hexdump);
                last_memory_text_model.set_value(hexdump);
            },
            editor_curr_line,
        )
    };

    let on_execute_stage_clicked = {
        let datapath = Rc::clone(&datapath);

        // Code editor
        // let text_model = Rc::clone(&text_model);
        let text_model = text_model.clone();
        let editor_curr_line = editor_curr_line.clone();

        // Hex editor
        // let memory_text_model = Rc::clone(&memory_text_model);
        let memory_text_model = memory_text_model.clone();
        // let last_memory_text_model = Rc::clone(&last_memory_text_model);
        let last_memory_text_model = last_memory_text_model.clone();

        use_callback(
            move |_, editor_curr_line| {
                let mut datapath = datapath.borrow_mut();

                // let memory_text_model = Rc::clone(&memory_text_model);
                let memory_text_model = memory_text_model.clone();
                // let last_memory_text_model = Rc::clone(&last_memory_text_model);
                let last_memory_text_model = last_memory_text_model.clone();

                if datapath.current_stage == Stage::InstructionDecode {
                    // highlight on InstructionDecode since syscall stops at that stage.
                    let text_model = text_model.clone();
                    let (programinfo, _) = parser(text_model.get_value());
                    let list_of_line_numbers = programinfo.address_to_line_number;
                    let index = datapath.registers.pc as usize / 4;
                    editor_curr_line.set(*list_of_line_numbers.get(index).unwrap_or(&0) as f64 + 1.0);
                    datapath.execute_stage();
                } else {
                    datapath.execute_stage();
                }

                // Update memory
                let hexdump = &datapath.memory.generate_formatted_hex();

                memory_text_model.set_value(hexdump);
                last_memory_text_model.set_value(hexdump);
            },
            editor_curr_line,
        )
    };

    let on_memory_clicked = {
        let datapath = Rc::clone(&datapath);

        // Code editor
        // let text_model = Rc::clone(&text_model);
        let text_model = text_model.clone();

        // Hex editor
        // let memory_text_model = Rc::clone(&memory_text_model);
        let memory_text_model = memory_text_model.clone();
        // let last_memory_text_model = Rc::clone(&last_memory_text_model);
        let last_memory_text_model = last_memory_text_model.clone();

        use_callback(
            move |_, _| {
                let mut datapath = datapath.borrow_mut();
                let text_model = text_model.clone();

                let (programinfo, binary) = parser(text_model.get_value());

                // Update memory
                // let memory_text_model = Rc::clone(&memory_text_model);
                let memory_text_model = memory_text_model.clone();
                // let last_memory_text_model = Rc::clone(&last_memory_text_model);
                let last_memory_text_model = last_memory_text_model.clone();

                let last_memory_text_model_value = last_memory_text_model.get_value();
                let current_memory_text_model_value = memory_text_model.get_value();

                if current_memory_text_model_value != last_memory_text_model_value {
                    match datapath.memory.parse_hexdump(&current_memory_text_model_value) {
                        Ok(instructions) => {
                            debug!("Memory parsed with no errors.");
                            match datapath.memory.store_hexdump(instructions) {
                                Ok(changed_lines) => {
                                    debug!("Memory updated successfully. Changed lines:");
                                    debug!("{:?}", changed_lines);
                                    let mut lines_beyond_counter = programinfo.address_to_line_number.len();
                                    let mut curr_value = text_model.get_value().to_owned();
                                    let mut add_new_lines = false;
                                    for line in changed_lines {
                                        if line.line_number < programinfo.address_to_line_number.len() {
                                            debug!("{}", binary[line.line_number]);
                                            debug!("{}", programinfo.address_to_line_number[line.line_number]);
                                            let updated_line = programinfo.address_to_line_number[line.line_number] as f64 + 1.0;
                                            let curr_model = text_model.as_ref();

                                            let line_to_replace = curr_model.get_line_content(updated_line);
                                            let mut start_line_column = 0.0;
                                            let end_line_column = line_to_replace.len() as f64 + 2.0;
                                            for (i, c) in line_to_replace.chars().enumerate() {
                                                if c.is_alphanumeric() {
                                                    start_line_column = i as f64 + 1.0;
                                                    break;
                                                }
                                            }
                                            debug!("Line to replace -> {:?}, {:?}: {:?}: {:?}: {:?}", line_to_replace, updated_line, start_line_column, updated_line, end_line_column);

                                            let edit_range = monaco::sys::Range::new(updated_line, start_line_column, updated_line, end_line_column);
                                            let before_cursor_state = monaco::sys::Selection::new(updated_line, start_line_column, updated_line,end_line_column);
                                            let edit_operations: monaco::sys::editor::IIdentifiedSingleEditOperation = Object::new().unchecked_into();
                                            edit_operations.set_range(&edit_range);
                                            edit_operations.set_text(Some(&line.text));
                                            let edit_operations_array = js_sys::Array::new();
                                            edit_operations_array.push(&edit_operations);
                                            let before_cursor_state_array = js_sys::Array::new();
                                            before_cursor_state_array.push(&before_cursor_state);
                                            curr_model.push_edit_operations(&before_cursor_state_array, &edit_operations_array, None);
                                        } else if line.line_number == lines_beyond_counter {
                                            debug!("Adding new line: {}", &line.text);
                                            // check if we've added new lines already
                                            if !add_new_lines {
                                                // start adding new lines by getting a copy of the current text model to append to
                                                add_new_lines = true;
                                                curr_value = text_model.get_value();
                                            }
                                            curr_value.push_str("\n");
                                            curr_value.push_str(&line.text);
                                            lines_beyond_counter += 1;
                                        }
                                    }
                                    if add_new_lines {
                                        text_model.set_value(&curr_value);
                                    }

                                },
                                Err(err) => {
                                    debug!("Error: {}", err)
                                }
                            };
                            ()
                        },
                        Err(err) => {
                            debug!("Error updating memory: {}", err)
                        }
                    }
                }

                let hexdump = &datapath.memory.generate_formatted_hex();

                memory_text_model.set_value(hexdump);
                last_memory_text_model.set_value(hexdump);

            },
            (),
        )
    };

    // This is how we will reset the datapath.
    // This will also clear any highlight on the editor.
    let on_reset_clicked = {
        let datapath = Rc::clone(&datapath);

        // Code editor
        let parser_text_output = parser_text_output.clone();
        let editor_curr_line = editor_curr_line.clone();

        // Hex editor
        // let memory_text_model = Rc::clone(&memory_text_model);
        let memory_text_model = memory_text_model.clone();
        // let last_memory_text_model = Rc::clone(&last_memory_text_model);
        let last_memory_text_model = last_memory_text_model.clone();

        use_callback(
            move |_, editor_curr_line| {
                let mut datapath = datapath.borrow_mut();

                // Set highlighted line to 0
                editor_curr_line.set(0.0);

                parser_text_output.set("".to_string());
                datapath.reset();

                // Clear hex editor content
                // let memory_text_model = Rc::clone(&memory_text_model);
                let memory_text_model = memory_text_model.clone();
                // let last_memory_text_model = Rc::clone(&last_memory_text_model);
                let last_memory_text_model = last_memory_text_model.clone();

                memory_text_model.set_value("");
                last_memory_text_model.set_value("");
            },
            editor_curr_line,
        )
    };

    // Copies text to the user's clipboard
    let on_clipboard_clicked = {
        // let text_model = Rc::clone(&text_model);
        let text_model = text_model.clone();
        let clipboard = use_clipboard();
        Callback::from(move |_: _| {
            let text_model = text_model.clone();
            clipboard.write_text(text_model.get_value());
            alert("Your code is saved to the clipboard.\nPaste it onto a text file to save it.\n(Ctrl/Cmd + V)");
        })
    };

    // We'll have the Mouse Hover event running at all times.
    {
        // let text_model = Rc::clone(&text_model);
        let text_model = text_model.clone();
        use_event_with_window("mouseover", move |_: MouseEvent| {
            let hover_jsarray = hover_jsarray.clone();
            let hover_decor_array = hover_decor_array.clone();
            let text_model = text_model.clone();
            let curr_model = text_model.as_ref();
            let (program_info, _) = parser(text_model.get_value());

            // Parse output from parser and create an instance of IModelDeltaDecoration for each line.
            for (line_number, line_information) in program_info.monaco_line_info.iter().enumerate()
            {
                let decoration: IModelDeltaDecoration = new_object().into();

                let hover_range = monaco::sys::Range::new(
                    (line_number + 1) as f64,
                    0.0,
                    (line_number + 1) as f64,
                    0.0,
                );
                let hover_range_js = hover_range
                    .dyn_into::<JsValue>()
                    .expect("Range is not found.");
                decoration.set_range(&monaco::sys::IRange::from(hover_range_js));

                let hover_opts: IModelDecorationOptions = new_object().into();
                hover_opts.set_is_whole_line(true.into());
                let hover_message: IMarkdownString = new_object().into();
                js_sys::Reflect::set(
                    &hover_message,
                    &JsValue::from_str("value"),
                    &JsValue::from_str(&line_information.mouse_hover_string),
                )
                .unwrap();
                hover_opts.set_hover_message(&hover_message);
                decoration.set_options(&hover_opts);
                let hover_js = decoration
                    .dyn_into::<JsValue>()
                    .expect("Hover is not found.");
                hover_jsarray.push(&hover_js);
            }

            // log!("This is the array after the push");
            // log!(hover_jsarray.clone());

            // properly pass the handlers onto the array
            let new_hover_decor_array =
                curr_model.delta_decorations(&hover_decor_array.borrow_mut(), &hover_jsarray, None);
            *hover_decor_array.borrow_mut() = new_hover_decor_array;

            // log!("These are the arrays after calling Delta Decorations");
            // log!(hover_jsarray.clone());
            // log!(hover_decor_array.borrow_mut().clone());

            // empty out the array that hold the decorations
            hover_jsarray.set_length(0);

            // log!("These are the arrays after calling popping the hover_jsarray");
            // log!(hover_jsarray.clone());
            // log!(hover_decor_array.borrow_mut().clone());
        });
    };

    // This is where we will have the user prompted to load in a file
    let upload_clicked_callback = use_callback(
        move |e: MouseEvent, _| {
            e.stop_propagation();
            on_upload_file_clicked();
        },
        (),
    );

    // This is the callback to get the file's contents and load it onto the Editor
    let file_picked_callback = {
        // let text_model = Rc::clone(&text_model);
        let text_model = text_model.clone();
        use_callback(
            move |e: Event, _| {
                let text_model = text_model.clone();
                let input: HtmlInputElement = e.target_unchecked_into();
                // gloo making the code readable and easy to implement
                let filelist = FileList::from(input.files().unwrap());
                let file = filelist.first().unwrap();
                let contents = gloo::file::futures::read_as_text(file);
                spawn_local(async move {
                    let contents = contents.await;

                    let contents = contents.expect("File contains invalid utf8"); // TODO: implement a file checker, will load in anything

                    text_model.set_value(&contents);
                })
            },
            (),
        )
    };

    html! {
        <>
            // button tied to the input file element, which is hidden to be more clean
            <input type="file" id="file_input" style="display: none;" accept=".txt,.asm,.mips" onchange={file_picked_callback} />
            <div style="display: flex; flex-direction: row; flex-wrap: nowrap; height: 100vh; padding: 8px; gap: 8px;">
                // Left column
                <div style="flex-basis: 70%; display: flex; flex-direction: column; align-items: stretch; min-width: 0;">
                    // Top buttons
                    <div>
                        <div class="buttons">
                            <button class="button" onclick={on_assemble_clicked}>{ "Assemble " }<i class="fa-sharp fa-solid fa-hammer"></i></button>
                            <button class="button" onclick={on_execute_clicked} disabled={datapath.borrow().is_halted()}>{ "Execute " }<i class="fa-regular fa-circle-play"></i></button>
                            <button class="button" onclick={on_execute_stage_clicked} disabled={datapath.borrow().is_halted()}> { "Execute Stage " }<i class="fa-solid fa-play"></i></button>
                            <button class="button" onclick={on_reset_clicked}>{ "Reset " }<i class="fa-solid fa-arrow-rotate-left"></i></button>
                            //<input type="button" value="Load File" onclick={upload_clicked_callback} />
                            <button class="button" onclick={upload_clicked_callback}>{"Upload File "}<i class="fa-sharp fa-solid fa-upload"></i></button>
                            //<input type="button" value="Save to Clipboard" onclick={on_clipboard_clicked} />
                            <button class="button" onclick={on_clipboard_clicked}>{"Copy to Clipboard "}<i class="fa-regular fa-copy"></i></button>
                            <button class="button" onclick={on_memory_clicked}>{"Update Memory"}</button>
                        </div>
                    </div>

                    // Editor
                    <div class="code">
                        <SwimEditor text_model={text_model} lines_content={lines_content} program_info={program_info_ref.borrow().clone()} binary={binary_ref.borrow().clone()} memory_curr_line={memory_curr_line.clone()} editor_curr_line={editor_curr_line.clone()} active_tab={editor_active_tab.clone()} pc={(*datapath.borrow()).clone().registers.pc}/>
                    </div>

                    // Console
                    <Console parsermsg={(*parser_text_output).clone()} datapath={(*datapath.borrow()).clone()} memory_text_model={memory_text_model} memory_curr_line={memory_curr_line.clone()} active_tab={console_active_tab.clone()}/>
                </div>

                // Right column
                <Regview gp={datapath.borrow_mut().registers} fp={datapath.borrow().coprocessor.fpr} datapath={datapath} pc_limit={*pc_limit} communicator={props.communicator}/>
            </div>
        </>
    }
}

/// Creates a new `JsValue`.
fn new_object() -> JsValue {
    js_sys::Object::new().into()
}

/**********************  File I/O Function ***********************/
pub fn on_upload_file_clicked() {
    // log!("Upload clicked!");

    let window = web_sys::window().expect("should have a window in this context");
    let document = window.document().expect("window should have a document");

    let file_input_elem = document
        .get_element_by_id("file_input")
        .expect("File input element with id \"file_input\" should exist.");

    let file_input_elem = file_input_elem
        .dyn_into::<HtmlInputElement>()
        .expect("Element should be an HtmlInputElement");

    // log!("Before click");
    // workaround for https://github.com/yewstack/yew/pull/3037 since it's not in 0.20
    spawn_local(async move {
        file_input_elem.click();
    });
    // log!("After click");
}

fn main() {
    console_log::init_with_level(Level::Debug).unwrap();
    // Initialize and leak the communicator to ensure that the thread spawns immediately and the bridge to it lives
    // for the remainder of the program. We can use the communicator exclusively through immutable references for the
    // rest of the program.
    let bridge = EmulationCoreAgent::spawner().spawn("./worker.js");
    let communicator = Box::new(DatapathCommunicator::new(bridge));
    yew::Renderer::<App>::with_props(AppProps {
        communicator: Box::leak(communicator),
    })
    .render();
}<|MERGE_RESOLUTION|>--- conflicted
+++ resolved
@@ -1,10 +1,6 @@
 use gloo::{dialogs::alert, file::FileList};
-<<<<<<< HEAD
 use log::debug;
-use js_sys::Object;
 // use monaco::sys::editor::IModelContentChangedEvent;
-=======
->>>>>>> 39ac4657
 use gloo_console::log;
 use js_sys::Object;
 use monaco::{
@@ -112,7 +108,6 @@
 
     // This is where code is assembled and loaded into the emulation core's memory.
     let on_assemble_clicked = {
-<<<<<<< HEAD
         // props.communicator.send_test_message(1); // Test message, remove later.
         let communicator = props.communicator;
         // let text_model = Rc::clone(&text_model);
@@ -121,9 +116,6 @@
         let memory_text_model = memory_text_model.clone();
         // let last_memory_text_model = Rc::clone(&last_memory_text_model);
         let last_memory_text_model = last_memory_text_model.clone();
-=======
-        let text_model = Rc::clone(&text_model);
->>>>>>> 39ac4657
         let datapath = Rc::clone(&datapath);
         let parser_text_output = parser_text_output.clone();
         let editor_curr_line = editor_curr_line.clone();
@@ -134,12 +126,7 @@
         let binary_ref = Rc::clone(&binary_ref);
 
         use_callback(
-<<<<<<< HEAD
             move |_, (text_model, editor_curr_line)| {
-                communicator.send_test_message(); // Test message, remove later.
-=======
-            move |_, text_model| {
->>>>>>> 39ac4657
                 let mut datapath = datapath.borrow_mut();
                 let text_model = text_model.clone();
                 let memory_text_model = memory_text_model.clone();
