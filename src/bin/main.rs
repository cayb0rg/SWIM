use gloo::{dialogs::alert, file::FileList};
use log::debug;
// use monaco::sys::editor::IModelContentChangedEvent;
use gloo_console::log;
use js_sys::Object;
use monaco::{
    api::TextModel,
    sys::{
        editor::IMarkerData,
        MarkerSeverity,
    }
};
use swim::{parser::parser_assembler_main::parser, ui::{footer::component::FooterTabState, swim_editor::component::EditorTabState}};
use swim::parser::parser_structs_and_enums::ProgramInfo;
use std::rc::Rc;
<<<<<<< HEAD
=======
use swim::agent::datapath_communicator::DatapathCommunicator;
use swim::agent::datapath_reducer::DatapathReducer;
>>>>>>> 0e059a93
use swim::agent::EmulationCoreAgent;
use swim::agent::datapath_communicator::DatapathCommunicator;
use swim::emulation_core::datapath::Datapath;
use swim::emulation_core::mips::datapath::MipsDatapath;
use swim::emulation_core::mips::datapath::Stage;
<<<<<<< HEAD
use swim::ui::footer::component::Footer;
=======
use swim::parser::parser_assembler_main::parser;
use swim::shims;
use swim::ui::console::component::Console;
>>>>>>> 0e059a93
use swim::ui::regview::component::Regview;
use swim::ui::swim_editor::component::SwimEditor;
use wasm_bindgen::{JsCast, JsValue};
use wasm_bindgen_futures::spawn_local;
use web_sys::HtmlInputElement;
use yew::prelude::*;
use yew::{html, Html, Properties};
use log::Level;

use yew_agent::Spawnable;
use yew_hooks::prelude::*;

// To load in the Fibonacci example, uncomment the CONTENT and fib_model lines
// and comment the code, language, and text_model lines. IMPORTANT:
// rename fib_model to text_model to have it work.
const CONTENT: &str = include_str!("../../static/assembly_examples/fibonacci.asm");

#[derive(Properties, Clone, PartialEq)]
struct AppProps {
    communicator: &'static DatapathCommunicator,
}

#[function_component(App)]
fn app(props: &AppProps) -> Html {
    // This contains the binary representation of "ori $s0, $zero, 12345", which
    // stores 12345 in register $s0.
    // let code = String::from("ori $s0, $zero, 12345\n");
    // let language = String::from("mips");

    // This is the initial text model with default text contents. The
    // use_state_eq hook is created so that the component can be updated
    // when the text model changes.
    //let text_model = use_mut_ref(|| TextModel::create(&code, Some(&language), None).unwrap());
    let text_model = use_state_eq(|| TextModel::create(CONTENT, Some("mips"), None).unwrap());

    // Store the currently executed line in code editor and hex editor
    let editor_curr_line = use_state_eq(|| 0.0);
    let memory_curr_instr = use_state_eq(|| 0);

    // Output strings for the console and memory viewers.
    let parser_text_output = use_state_eq(String::new);
    let memory_text_output = use_state_eq(String::new);
    let pc_limit = use_state(|| 0);

    // Input strings from the code editor
    let lines_content = use_mut_ref(Vec::<String>::new);

    let program_info_ref = use_mut_ref(ProgramInfo::default);
    let binary_ref = use_mut_ref(Vec::<u32>::new);

    let memory_text_model = use_state_eq(|| TextModel::create(&memory_text_output, Some("ini"), None).unwrap());

    // Show input
    let show_input = use_state_eq(|| bool::default());
    show_input.set(true);

    // Store the currently selected tabs in windows
    let console_active_tab = use_state_eq(FooterTabState::default);
    let editor_active_tab = use_state_eq(EditorTabState::default);

    // Since we want the Datapath to be independent from all the
    // events within the app, we will create it when the app loads. This is also done
    // since the scope will be open across all events involved with it. To achieve this,
    // we use interior mutability to have the reference to the Datapath immutable, but
    // the ability to access and change its contents be mutable.
    let datapath = use_mut_ref(MipsDatapath::default);

    let datapath_state = use_reducer(DatapathReducer::default);

    // Start listening for messages from the communicator. This effectively links the worker thread to the main thread
    // and will force updates whenever its internal state changes.
    {
<<<<<<< HEAD
        let trigger = use_force_update();
        use_effect_with_deps(move |communicator| {
            spawn_local(communicator.listen_for_updates(trigger));
        }, props.communicator);
=======
        let dispatcher = datapath_state.dispatcher();
        use_effect_with_deps(
            move |communicator| {
                spawn_local(communicator.listen_for_updates(dispatcher));
            },
            props.communicator,
        );
>>>>>>> 0e059a93
    }

    // This is where code is assembled and loaded into the emulation core's memory.
    let on_assemble_clicked = {
        // props.communicator.send_test_message(1); // Test message, remove later.
        let communicator = props.communicator;
        let text_model = text_model.clone();
        let memory_text_model = memory_text_model.clone();
        let memory_curr_instr = memory_curr_instr.clone();
        let datapath = Rc::clone(&datapath);
        let parser_text_output = parser_text_output.clone();
        let trigger = use_force_update();
<<<<<<< HEAD
        let editor_curr_line = editor_curr_line.clone();
=======
        let communicator = props.communicator;
>>>>>>> 0e059a93

        // Clone the value before moving it into the closure
        let pc_limit = pc_limit.clone();
        let program_info_ref = Rc::clone(&program_info_ref);
        let binary_ref = Rc::clone(&binary_ref);

        use_callback(
            move |_, (text_model, editor_curr_line, memory_curr_instr)| {
                let mut datapath = datapath.borrow_mut();
                let text_model = text_model.clone();
                let memory_text_model = memory_text_model.clone();
                // parses through the code to assemble the binary and retrieves programinfo for error marking and mouse hover
                let (program_info, assembled) = parser(text_model.get_value());
                *program_info_ref.borrow_mut() = program_info.clone();
                *binary_ref.borrow_mut() = assembled.clone();
                pc_limit.set(assembled.len() * 4);
                parser_text_output.set(program_info.console_out_post_assembly);

                let mut markers: Vec<IMarkerData> = vec![];

                // Parse output from parser and create an instance of IMarkerData for each error.
                for (line_number, line_information) in
                    program_info.monaco_line_info.iter().enumerate()
                {
                    for error in &line_information.errors {
                        let new_marker: IMarkerData = new_object().into();
                        new_marker.set_message(&error.message);
                        new_marker.set_severity(MarkerSeverity::Error);
                        new_marker.set_start_line_number((line_number + 1) as f64);
                        new_marker.set_start_column((error.start_end_columns.0 + 1) as f64);
                        new_marker.set_end_line_number((line_number + 1) as f64);
                        new_marker.set_end_column((error.start_end_columns.1 + 1) as f64);
                        markers.push(new_marker);
                    }
                }

                // Convert Vec<IMarkerData> to Javascript array
                let marker_jsarray = js_sys::Array::new();
                for marker in markers {
                    marker_jsarray.push(&marker);
                }

                monaco::sys::editor::set_model_markers(
                    text_model.as_ref(),
                    "owner",
                    &marker_jsarray,
                );

                // Reset highlighted line to 0
                editor_curr_line.set(0.0);

                // Proceed with loading into memory and expand pseudo-instructions if there are no errors.
                if marker_jsarray.length() == 0 {
                    // Load the binary into the datapath's memory
                    match datapath.initialize_legacy(assembled.clone()) {
                        Ok(_) => (),
                        Err(msg) => {
                            // In the case of an error, note this and stop early.
                            parser_text_output.set(format!("This program failed to load into the datapath. Message returned by datapath: {msg}"));
                        }
                    }
                    memory_curr_instr.set(datapath.registers.pc);
                    // log!(datapath.memory.to_string());
                    text_model.set_value(&program_info.updated_monaco_string); // Expands pseudo-instructions to their hardware counterpart.
                    let hexdump = &datapath.memory.generate_formatted_hex();
                    memory_text_model.set_value(hexdump);
                    datapath.registers.pc = program_info.pc_starting_point as u64;
                    // Send the binary over to the emulation core thread
                    communicator.initialize(
                        program_info.pc_starting_point,
                        shims::convert_to_u8_bytes(assembled),
                    )
                }

                trigger.force_update();
            },
            (text_model, editor_curr_line, memory_curr_instr),
        )
    };

    log!("Re-rendered!");

    // This is where the code will get executed. If you execute further
    // than when the code ends, the program crashes. This is remedied via the
    // syscall instruction, which will halt the datapath. As you execute the
    // code, the previously executed line is highlighted.
    let on_execute_clicked = {
        let datapath = Rc::clone(&datapath);
<<<<<<< HEAD
        let program_info_ref = Rc::clone(&program_info_ref);

        // Code editor
        let editor_curr_line = editor_curr_line.clone();
        let memory_curr_instr = memory_curr_instr.clone();
=======
        let trigger = use_force_update();
        let communicator = props.communicator;
>>>>>>> 0e059a93

        // Hex editor
        let memory_text_model = memory_text_model.clone();

        let trigger = use_force_update();

        use_callback(
            move |_, (editor_curr_line, memory_curr_instr)| {
                let mut datapath = datapath.borrow_mut();
                let memory_text_model = memory_text_model.clone();

                // Get the current line and convert it to f64
                let programinfo = Rc::clone(&program_info_ref);
                let programinfo = programinfo.borrow().clone();
                let list_of_line_numbers = programinfo.address_to_line_number;
                let index = datapath.registers.pc as usize / 4;
                editor_curr_line.set(*list_of_line_numbers.get(index).unwrap_or(&0) as f64 + 1.0); // add one to account for the editor's line numbers
                memory_curr_instr.set(datapath.registers.pc);

                // Execute instruction
                datapath.execute_instruction();
                communicator.execute_instruction();

                // Update memory
                let hexdump = &datapath.memory.generate_formatted_hex();

                memory_text_model.set_value(hexdump);

                trigger.force_update();
            },
            (editor_curr_line, memory_curr_instr),
        )
    };

    let on_execute_stage_clicked = {
        let datapath = Rc::clone(&datapath);
        let program_info_ref = Rc::clone(&program_info_ref);

        // Code editor
        let editor_curr_line = editor_curr_line.clone();

        // Hex editor
        let memory_text_model = memory_text_model.clone();
        let memory_curr_instr = memory_curr_instr.clone();

        let trigger = use_force_update();
        let communicator = props.communicator;

        use_callback(
            move |_, (editor_curr_line, memory_curr_instr)| {
                let mut datapath = datapath.borrow_mut();

                let memory_text_model = memory_text_model.clone();

                if datapath.current_stage == Stage::InstructionDecode {
                    // highlight on InstructionDecode since syscall stops at that stage.
                    let programinfo = Rc::clone(&program_info_ref);
                    let programinfo = programinfo.borrow().clone();
                    let list_of_line_numbers = programinfo.address_to_line_number;
                    let index = datapath.registers.pc as usize / 4;
                    editor_curr_line.set(*list_of_line_numbers.get(index).unwrap_or(&0) as f64 + 1.0);
                    memory_curr_instr.set(datapath.registers.pc);
                    datapath.execute_stage();
                } else {
                    datapath.execute_stage();
                }
<<<<<<< HEAD

                // Update memory
                let hexdump = &datapath.memory.generate_formatted_hex();

                memory_text_model.set_value(hexdump);

                trigger.force_update();
            },
            (editor_curr_line, memory_curr_instr),
        )
    };

    let on_memory_clicked = {
        let datapath = Rc::clone(&datapath);
        let program_info_ref = Rc::clone(&program_info_ref);

        // Code editor
        let text_model = text_model.clone();

        // Hex editor
        let memory_text_model = memory_text_model.clone();

        let trigger = use_force_update();

        use_callback(
            move |_, _| {
                let mut datapath = datapath.borrow_mut();
                let text_model = text_model.clone();

                let program_info_ref = Rc::clone(&program_info_ref);

                // Update memory
                let memory_text_model = memory_text_model.clone();

                let current_memory_text_model_value = memory_text_model.get_value();

                match datapath.memory.parse_hexdump(&current_memory_text_model_value) {
                    Ok(instructions) => {
                        // Memory parsed with no errors
                        match datapath.memory.store_hexdump(instructions) {
                            Ok(changed_lines) => {
                                // Memory updated successfully
                                let program_info = program_info_ref.borrow().clone();
                                let mut lines_beyond_counter = program_info.address_to_line_number.len();
                                let mut curr_value = text_model.get_value().to_owned();
                                let mut add_new_lines = false;
                                for line in changed_lines {
                                    // Check if we're updating or appending instruction
                                    if line.line_number < program_info.address_to_line_number.len() {
                                        let updated_line = program_info.address_to_line_number[line.line_number] as f64 + 1.0;
                                        let curr_model = text_model.as_ref();

                                        // Get the current line's contents in the code editor
                                        let line_to_replace = curr_model.get_line_content(updated_line);
                                        // Create the range to replace
                                        let mut start_line_column = 0.0;
                                        let end_line_column = line_to_replace.len() as f64 + 2.0;
                                        for (i, c) in line_to_replace.chars().enumerate() {
                                            if c.is_alphanumeric() {
                                                start_line_column = i as f64 + 1.0;
                                                break;
                                            }
                                        }
                                        let edit_range = monaco::sys::Range::new(updated_line, start_line_column, updated_line, end_line_column);
                                        let before_cursor_state = monaco::sys::Selection::new(updated_line, start_line_column, updated_line,end_line_column);
                                        // Create the edit operation using the range and new text
                                        let edit_operations: monaco::sys::editor::IIdentifiedSingleEditOperation = Object::new().unchecked_into();
                                        edit_operations.set_range(&edit_range);
                                        edit_operations.set_text(Some(&line.text));
                                        // Append it to JavaScript Array
                                        let edit_operations_array = js_sys::Array::new();
                                        edit_operations_array.push(&edit_operations);
                                        let before_cursor_state_array = js_sys::Array::new();
                                        before_cursor_state_array.push(&before_cursor_state);
                                        // Do the edit!
                                        curr_model.push_edit_operations(&before_cursor_state_array, &edit_operations_array, None);
                                    } else if line.line_number == lines_beyond_counter {
                                        // Append instruction
                                        if !add_new_lines {
                                            // If we've added new lines already,
                                            // start adding new lines by getting a copy of the current text model to append to
                                            add_new_lines = true;
                                            curr_value = text_model.get_value();
                                        }
                                        curr_value.push_str("\n");
                                        curr_value.push_str(&line.text);
                                        lines_beyond_counter += 1;
                                    }
                                }
                                if add_new_lines {
                                    text_model.set_value(&curr_value);
                                }

                            },
                            Err(err) => {
                                debug!("Error: {}", err)
                            }
                        };
                        ()
                    },
                    Err(err) => {
                        debug!("Error updating memory: {}", err)
                    }
                }

                let hexdump = &datapath.memory.generate_formatted_hex();

                memory_text_model.set_value(hexdump);

                // Update the parsed info for text and data segment views
                let (program_info, _) = parser(text_model.get_value());
                *program_info_ref.borrow_mut() = program_info.clone();

=======
                communicator.execute_stage();
>>>>>>> 0e059a93
                trigger.force_update();

            },
            (),
        )
    };

    // This is how we will reset the datapath.
    // This will also clear any highlight on the editor.
    let on_reset_clicked = {
        let datapath = Rc::clone(&datapath);
        let trigger = use_force_update();

        // Code editor
        let parser_text_output = parser_text_output.clone();
<<<<<<< HEAD
        let editor_curr_line = editor_curr_line.clone();
=======
        let communicator = props.communicator;
>>>>>>> 0e059a93

        // Hex editor
        let memory_text_model = memory_text_model.clone();
        let memory_curr_instr = memory_curr_instr.clone();

        use_callback(
            move |_, editor_curr_line| {
                let mut datapath = datapath.borrow_mut();

                // Set highlighted line to 0
                editor_curr_line.set(0.0);
                memory_curr_instr.set(datapath.registers.pc);

                parser_text_output.set("".to_string());
                datapath.reset();
<<<<<<< HEAD

                // Clear hex editor content
                let memory_text_model = memory_text_model.clone();

                memory_text_model.set_value("");

=======
                communicator.reset();
>>>>>>> 0e059a93
                trigger.force_update();
            },
            editor_curr_line,
        )
    };

    // Copies text to the user's clipboard
    let on_clipboard_clicked = {
        let text_model = text_model.clone();
        let clipboard = use_clipboard();
        Callback::from(move |_: _| {
            let text_model = text_model.clone();
            clipboard.write_text(text_model.get_value());
            alert("Your code is saved to the clipboard.\nPaste it onto a text file to save it.\n(Ctrl/Cmd + V)");
        })
    };

    // This is where we will have the user prompted to load in a file
    let upload_clicked_callback = use_callback(
        move |e: MouseEvent, _| {
            e.stop_propagation();
            on_upload_file_clicked();
        },
        (),
    );

    // This is the callback to get the file's contents and load it onto the Editor
    let file_picked_callback = {
        let text_model = text_model.clone();
        use_callback(
            move |e: Event, _| {
                let text_model = text_model.clone();
                let input: HtmlInputElement = e.target_unchecked_into();
                // gloo making the code readable and easy to implement
                let filelist = FileList::from(input.files().unwrap());
                let file = filelist.first().unwrap();
                let contents = gloo::file::futures::read_as_text(file);
                spawn_local(async move {
                    let contents = contents.await;

                    let contents = contents.expect("File contains invalid utf8"); // TODO: implement a file checker, will load in anything

                    text_model.set_value(&contents);
                })
            },
            (),
        )
    };

    html! {
        <>
            // button tied to the input file element, which is hidden to be more clean
            <input type="file" id="file_input" style="display: none;" accept=".txt,.asm,.mips" onchange={file_picked_callback} />
            <div style="display: flex; flex-direction: row; flex-wrap: nowrap; height: 100vh; padding: 8px; gap: 8px;">
                // Left column
                <div style="flex-basis: 70%; display: flex; flex-direction: column; align-items: stretch; min-width: 0;">
                    // Top buttons
                    <div>
                        <div class="buttons">
                            <button class="button" onclick={on_assemble_clicked}>{ "Assemble " }<i class="fa-sharp fa-solid fa-hammer"></i></button>
                            <button class="button" onclick={on_execute_clicked} disabled={datapath.borrow().is_halted()}>{ "Execute " }<i class="fa-regular fa-circle-play"></i></button>
                            <button class="button" onclick={on_execute_stage_clicked} disabled={datapath.borrow().is_halted()}> { "Execute Stage " }<i class="fa-solid fa-play"></i></button>
                            <button class="button" onclick={on_reset_clicked}>{ "Reset " }<i class="fa-solid fa-arrow-rotate-left"></i></button>
                            //<input type="button" value="Load File" onclick={upload_clicked_callback} />
                            <button class="button" onclick={upload_clicked_callback}>{"Upload File "}<i class="fa-sharp fa-solid fa-upload"></i></button>
                            //<input type="button" value="Save to Clipboard" onclick={on_clipboard_clicked} />
                            <button class="button" onclick={on_clipboard_clicked}>{"Copy to Clipboard "}<i class="fa-regular fa-copy"></i></button>
                            <button class="button" onclick={on_memory_clicked}>{"Update Memory"}</button>
                        </div>
                    </div>

                    // Editor
                    <div class="code">
                        <SwimEditor text_model={text_model} lines_content={lines_content} program_info={program_info_ref.borrow().clone()} pc_limit={*pc_limit} binary={binary_ref.borrow().clone()} memory_curr_instr={memory_curr_instr.clone()} editor_curr_line={editor_curr_line.clone()} editor_active_tab={editor_active_tab.clone()} console_active_tab={console_active_tab.clone()} pc={(*datapath.borrow()).clone().registers.pc}/>
                    </div>

                    // Console
                    <Footer parsermsg={(*parser_text_output).clone()} datapath={(*datapath.borrow()).clone()} memory_text_model={memory_text_model} memory_curr_instr={memory_curr_instr.clone()} active_tab={console_active_tab.clone()} communicator={props.communicator} show_input={show_input.clone()}/>
                </div>

                // Right column
<<<<<<< HEAD
                <Regview gp={datapath.borrow_mut().registers} fp={datapath.borrow().coprocessor.fpr} datapath={datapath} pc_limit={*pc_limit} communicator={props.communicator}/>
=======
                <Regview gp={datapath_state.mips.registers} fp={datapath.borrow().coprocessor.fpr}/>
>>>>>>> 0e059a93
            </div>
        </>
    }
}

/// Creates a new `JsValue`.
fn new_object() -> JsValue {
    js_sys::Object::new().into()
}

/**********************  File I/O Function ***********************/
pub fn on_upload_file_clicked() {
    // log!("Upload clicked!");

    let window = web_sys::window().expect("should have a window in this context");
    let document = window.document().expect("window should have a document");

    let file_input_elem = document
        .get_element_by_id("file_input")
        .expect("File input element with id \"file_input\" should exist.");

    let file_input_elem = file_input_elem
        .dyn_into::<HtmlInputElement>()
        .expect("Element should be an HtmlInputElement");

    // log!("Before click");
    // workaround for https://github.com/yewstack/yew/pull/3037 since it's not in 0.20
    spawn_local(async move {
        file_input_elem.click();
    });
    // log!("After click");
}

fn main() {
    console_log::init_with_level(Level::Debug).unwrap();
    // Initialize and leak the communicator to ensure that the thread spawns immediately and the bridge to it lives
    // for the remainder of the program.
    let bridge = EmulationCoreAgent::spawner().spawn("./worker.js");
    let communicator = Box::new(DatapathCommunicator::new(bridge));
    yew::Renderer::<App>::with_props(AppProps {
        communicator: Box::leak(communicator),
    })
    .render();
}<|MERGE_RESOLUTION|>--- conflicted
+++ resolved
@@ -10,26 +10,18 @@
         MarkerSeverity,
     }
 };
-use swim::{parser::parser_assembler_main::parser, ui::{footer::component::FooterTabState, swim_editor::component::EditorTabState}};
+use swim::ui::{footer::component::FooterTabState, swim_editor::component::EditorTabState};
 use swim::parser::parser_structs_and_enums::ProgramInfo;
 use std::rc::Rc;
-<<<<<<< HEAD
-=======
 use swim::agent::datapath_communicator::DatapathCommunicator;
 use swim::agent::datapath_reducer::DatapathReducer;
->>>>>>> 0e059a93
 use swim::agent::EmulationCoreAgent;
-use swim::agent::datapath_communicator::DatapathCommunicator;
 use swim::emulation_core::datapath::Datapath;
 use swim::emulation_core::mips::datapath::MipsDatapath;
 use swim::emulation_core::mips::datapath::Stage;
-<<<<<<< HEAD
 use swim::ui::footer::component::Footer;
-=======
 use swim::parser::parser_assembler_main::parser;
 use swim::shims;
-use swim::ui::console::component::Console;
->>>>>>> 0e059a93
 use swim::ui::regview::component::Regview;
 use swim::ui::swim_editor::component::SwimEditor;
 use wasm_bindgen::{JsCast, JsValue};
@@ -102,12 +94,6 @@
     // Start listening for messages from the communicator. This effectively links the worker thread to the main thread
     // and will force updates whenever its internal state changes.
     {
-<<<<<<< HEAD
-        let trigger = use_force_update();
-        use_effect_with_deps(move |communicator| {
-            spawn_local(communicator.listen_for_updates(trigger));
-        }, props.communicator);
-=======
         let dispatcher = datapath_state.dispatcher();
         use_effect_with_deps(
             move |communicator| {
@@ -115,7 +101,6 @@
             },
             props.communicator,
         );
->>>>>>> 0e059a93
     }
 
     // This is where code is assembled and loaded into the emulation core's memory.
@@ -128,11 +113,8 @@
         let datapath = Rc::clone(&datapath);
         let parser_text_output = parser_text_output.clone();
         let trigger = use_force_update();
-<<<<<<< HEAD
         let editor_curr_line = editor_curr_line.clone();
-=======
         let communicator = props.communicator;
->>>>>>> 0e059a93
 
         // Clone the value before moving it into the closure
         let pc_limit = pc_limit.clone();
@@ -221,21 +203,17 @@
     // code, the previously executed line is highlighted.
     let on_execute_clicked = {
         let datapath = Rc::clone(&datapath);
-<<<<<<< HEAD
         let program_info_ref = Rc::clone(&program_info_ref);
 
         // Code editor
         let editor_curr_line = editor_curr_line.clone();
         let memory_curr_instr = memory_curr_instr.clone();
-=======
+
+        // Hex editor
+        let memory_text_model = memory_text_model.clone();
+
         let trigger = use_force_update();
         let communicator = props.communicator;
->>>>>>> 0e059a93
-
-        // Hex editor
-        let memory_text_model = memory_text_model.clone();
-
-        let trigger = use_force_update();
 
         use_callback(
             move |_, (editor_curr_line, memory_curr_instr)| {
@@ -277,7 +255,6 @@
         let memory_curr_instr = memory_curr_instr.clone();
 
         let trigger = use_force_update();
-        let communicator = props.communicator;
 
         use_callback(
             move |_, (editor_curr_line, memory_curr_instr)| {
@@ -297,7 +274,6 @@
                 } else {
                     datapath.execute_stage();
                 }
-<<<<<<< HEAD
 
                 // Update memory
                 let hexdump = &datapath.memory.generate_formatted_hex();
@@ -321,6 +297,7 @@
         let memory_text_model = memory_text_model.clone();
 
         let trigger = use_force_update();
+        let communicator = props.communicator;
 
         use_callback(
             move |_, _| {
@@ -411,9 +388,7 @@
                 let (program_info, _) = parser(text_model.get_value());
                 *program_info_ref.borrow_mut() = program_info.clone();
 
-=======
                 communicator.execute_stage();
->>>>>>> 0e059a93
                 trigger.force_update();
 
             },
@@ -426,14 +401,12 @@
     let on_reset_clicked = {
         let datapath = Rc::clone(&datapath);
         let trigger = use_force_update();
+        let parser_text_output = parser_text_output.clone();
+        let communicator = props.communicator;
 
         // Code editor
         let parser_text_output = parser_text_output.clone();
-<<<<<<< HEAD
         let editor_curr_line = editor_curr_line.clone();
-=======
-        let communicator = props.communicator;
->>>>>>> 0e059a93
 
         // Hex editor
         let memory_text_model = memory_text_model.clone();
@@ -449,16 +422,13 @@
 
                 parser_text_output.set("".to_string());
                 datapath.reset();
-<<<<<<< HEAD
 
                 // Clear hex editor content
                 let memory_text_model = memory_text_model.clone();
 
                 memory_text_model.set_value("");
 
-=======
                 communicator.reset();
->>>>>>> 0e059a93
                 trigger.force_update();
             },
             editor_curr_line,
@@ -540,11 +510,7 @@
                 </div>
 
                 // Right column
-<<<<<<< HEAD
-                <Regview gp={datapath.borrow_mut().registers} fp={datapath.borrow().coprocessor.fpr} datapath={datapath} pc_limit={*pc_limit} communicator={props.communicator}/>
-=======
-                <Regview gp={datapath_state.mips.registers} fp={datapath.borrow().coprocessor.fpr}/>
->>>>>>> 0e059a93
+                <Regview gp={datapath_state.mips.registers} fp={datapath.borrow().coprocessor.fpr} datapath={datapath} pc_limit={*pc_limit} communicator={props.communicator}/>
             </div>
         </>
     }
