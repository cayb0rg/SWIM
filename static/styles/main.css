body {
  background-color: #474343;
  color: #aeaeae;
  font-family: 'Helvetica Neue', 'Helvetica', 'Arial', sans-serif;
}

/****** Editor ******/
.editor {
  max-width: 1px;
  min-height: 0;
  min-width: 100%;
  flex-grow: 1;
}
.executedLine {
  color: rgb(0 255 149) !important;
	font-weight: bold;
  /* animation-name: flash_executed;
  animation-duration: 2s;
  animation-fill-mode: forwards; */
}
.updatedLine {
	/* color: rgb(49, 212, 144) !important; */
	font-weight: bold;
  animation-name: flash_updated;
  animation-duration: 1s;
  animation-timing-function: ease-in;
}

.highlightHex {
  background-color: rgb(71 188 255 / 41%);
}

@keyframes flash_executed {
  from {
    color: transparent;
  }
  to {
    color: transparent;
  }
  to {
    color: rgb(0 255 149);
  }
}

@keyframes flash_updated {
  from {
    color: red;
  }
  to {
    color: red;
  }
  to {
    color: white;
  }
}

/****** Footer ******/
<<<<<<< HEAD
.console-wrapper {
  border: 3px groove #ccc;
  background: #012456;
  color: #ccc;
  overflow-y: auto;
  overflow-wrap: break-word;
  word-break: break-all;
  padding-top: 25px;
  padding-right: 25px;
  padding-bottom: 25px;
  padding-left: 25px;
  height: max(20%, 8em);
  z-index: 1;
}
=======
>>>>>>> 7db17881

.console-input {
  display: flex;
  align-items: center;
  flex-direction: row;
  color: #aeaeae;
  position: relative;
  width: 100%;
}

.console-input .command {
  margin-left: 25px;
}

.console-input input {
  background: #012456;
<<<<<<< HEAD
  color: white !important;
=======
  color: #aeaeae !important;
  margin-left: 10px;
>>>>>>> 7db17881
  outline: none;
}

.console-arrow {
  height: 15px;
  width: 15px;
  fill: white;
  position: absolute;
  left: 0px;
}

<<<<<<< HEAD
.hex-wrapper {
  border: 3px groove #ccc;
  background: #1E1E1E;
  color: #ccc;
  word-break: break-all;
  min-height: max(20%, 8em);
  max-height: 50%;
  z-index: 1;
  display: flex;
}

.memory-view {
  font-size: 1rem;
}

.datapath-wrapper {
  max-height: 50%;
}

.datapath-object-wrapper {
  flex-grow: 1.4;
  /* border: 2px solid black; */
  overflow: auto;
  width: 100%;
  height: 100%;
  flex-basis: 50%;
  background-color: #FFF;
  z-index: 1;
  position: relative;
}

.button-bar {
  width: 100%;
}

.button-bar > .tabs + .buttons {
  margin-left: 8px;
}

/****** Register View ******/
.regview-menu {
  display: flex;
  flex-direction: row;
  justify-content: space-between;

  select {
    background-color: #474343;
    color: #ddd;
    display: flex;
    align-items: center;
    flex-direction: row;
  }

  .unit-state {
    text-align: right;
  }
}
.table-wrapper {
  /* border: 1px solid black; */
  overflow-y: auto;
}

thead {
  background-color: #006591;
}
=======
/****** Tables ******/
>>>>>>> 7db17881
th {
  background-color: #303030;
}
th, td {
  padding: 2px 16px 2px 16px;
  text-wrap: nowrap;
}

th:not(:last-child), td:not(:last-child) {
  border-right: 1px solid black;
}

table {
  border-collapse: collapse;
  border-spacing: 0;
  display: block;
  overflow-y: auto;
}
tr {
  background-color: #1e1e1e;
  input {

    background-color: #1e1e1e;
  }
}
td:nth-child(2) {
  font-family: 'Iosevka', 'Droid Sans Mono', 'Consolas', monospace;
}

/* Make every column but the last fit to text. */
th:not(:last-child), td:not(:last-child) {
  white-space: nowrap;
}

/* Make the last column expand to the entire table. */
th:last-child, td:last-child {
  width: 100%;
}<|MERGE_RESOLUTION|>--- conflicted
+++ resolved
@@ -55,23 +55,6 @@
 }
 
 /****** Footer ******/
-<<<<<<< HEAD
-.console-wrapper {
-  border: 3px groove #ccc;
-  background: #012456;
-  color: #ccc;
-  overflow-y: auto;
-  overflow-wrap: break-word;
-  word-break: break-all;
-  padding-top: 25px;
-  padding-right: 25px;
-  padding-bottom: 25px;
-  padding-left: 25px;
-  height: max(20%, 8em);
-  z-index: 1;
-}
-=======
->>>>>>> 7db17881
 
 .console-input {
   display: flex;
@@ -88,13 +71,12 @@
 
 .console-input input {
   background: #012456;
-<<<<<<< HEAD
   color: white !important;
-=======
-  color: #aeaeae !important;
-  margin-left: 10px;
->>>>>>> 7db17881
   outline: none;
+}
+
+.console-input .prompt {
+  color: white !important;
 }
 
 .console-arrow {
@@ -105,75 +87,7 @@
   left: 0px;
 }
 
-<<<<<<< HEAD
-.hex-wrapper {
-  border: 3px groove #ccc;
-  background: #1E1E1E;
-  color: #ccc;
-  word-break: break-all;
-  min-height: max(20%, 8em);
-  max-height: 50%;
-  z-index: 1;
-  display: flex;
-}
-
-.memory-view {
-  font-size: 1rem;
-}
-
-.datapath-wrapper {
-  max-height: 50%;
-}
-
-.datapath-object-wrapper {
-  flex-grow: 1.4;
-  /* border: 2px solid black; */
-  overflow: auto;
-  width: 100%;
-  height: 100%;
-  flex-basis: 50%;
-  background-color: #FFF;
-  z-index: 1;
-  position: relative;
-}
-
-.button-bar {
-  width: 100%;
-}
-
-.button-bar > .tabs + .buttons {
-  margin-left: 8px;
-}
-
-/****** Register View ******/
-.regview-menu {
-  display: flex;
-  flex-direction: row;
-  justify-content: space-between;
-
-  select {
-    background-color: #474343;
-    color: #ddd;
-    display: flex;
-    align-items: center;
-    flex-direction: row;
-  }
-
-  .unit-state {
-    text-align: right;
-  }
-}
-.table-wrapper {
-  /* border: 1px solid black; */
-  overflow-y: auto;
-}
-
-thead {
-  background-color: #006591;
-}
-=======
 /****** Tables ******/
->>>>>>> 7db17881
 th {
   background-color: #303030;
 }
